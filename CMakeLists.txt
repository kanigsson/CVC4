cmake_minimum_required(VERSION 3.2)

#-----------------------------------------------------------------------------#
# Project configuration

project(cvc4)

set(CVC4_MAJOR   1) # Major component of the version of CVC4.
<<<<<<< HEAD
set(CVC4_MINOR   7) # Minor component of the version of CVC4.
set(CVC4_RELEASE 1) # Release component of the version of CVC4.
=======
set(CVC4_MINOR   8) # Minor component of the version of CVC4.
set(CVC4_RELEASE 0) # Release component of the version of CVC4.
>>>>>>> 2ac7e8c9

# Extraversion component of the version of CVC4.
set(CVC4_EXTRAVERSION "-prerelease")

# Shared library versioning. Increment SOVERSION for every new CVC4 release.
set(CVC4_SOVERSION 6)

# Full release string for CVC4.
if(CVC4_RELEASE)
  set(CVC4_RELEASE_STRING
      "${CVC4_MAJOR}.${CVC4_MINOR}.${CVC4_RELEASE}${CVC4_EXTRAVERSION}")
else()
  set(CVC4_RELEASE_STRING "${CVC4_MAJOR}.${CVC4_MINOR}${CVC4_EXTRAVERSION}")
endif()

set(CMAKE_MODULE_PATH ${PROJECT_SOURCE_DIR}/cmake)
set(CMAKE_C_STANDARD 99)
set(CMAKE_CXX_STANDARD 11)
set(CMAKE_CXX_EXTENSIONS OFF)

# Generate compile_commands.json, which can be used for various code completion
# plugins.
set(CMAKE_EXPORT_COMPILE_COMMANDS ON)

#-----------------------------------------------------------------------------#
# Policies

# Required for FindGLPK since it sets CMAKE_REQUIRED_LIBRARIES
if(POLICY CMP0075)
  cmake_policy(SET CMP0075 NEW)
endif()

#-----------------------------------------------------------------------------#
# Tell CMake where to find our dependencies

if(ABC_DIR)
  list(APPEND CMAKE_PREFIX_PATH "${ABC_DIR}")
endif()
if(ANTLR_DIR)
  list(APPEND CMAKE_PREFIX_PATH "${ANTLR_DIR}")
endif()
if(CADICAL_DIR)
  list(APPEND CMAKE_PREFIX_PATH "${CADICAL_DIR}")
endif()
if(CRYPTOMINISAT_DIR)
  list(APPEND CMAKE_PREFIX_PATH "${CRYPTOMINISAT_DIR}")
endif()
if(CXXTEST_DIR)
  list(APPEND CMAKE_PREFIX_PATH "${CXXTEST_DIR}")
endif()
if(DRAT2ER_DIR)
  list(APPEND CMAKE_PREFIX_PATH "${DRAT2ER_DIR}")
endif()
if(GLPK_DIR)
  list(APPEND CMAKE_PREFIX_PATH "${GLPK_DIR}")
endif()
if(GMP_DIR)
  list(APPEND CMAKE_PREFIX_PATH "${GMP_DIR}")
endif()
if(LFSC_DIR)
  list(APPEND CMAKE_PREFIX_PATH "${LFSC_DIR}")
endif()
if(SYMFPU_DIR)
  list(APPEND CMAKE_PREFIX_PATH "${SYMFPU_DIR}")
endif()

# By default the contrib/get-* scripts install dependencies to deps/install.
list(APPEND CMAKE_PREFIX_PATH "${PROJECT_SOURCE_DIR}/deps/install")

#-----------------------------------------------------------------------------#

set(INCLUDE_INSTALL_DIR include)
set(LIBRARY_INSTALL_DIR lib)
set(RUNTIME_INSTALL_DIR bin)

#-----------------------------------------------------------------------------#

# Embed the installation prefix as an RPATH in the executable such that the
# linker can find our libraries (such as libcvc4parser) when executing the cvc4
# binary. This is for example useful when installing CVC4 with a custom prefix
# on macOS (e.g. when using homebrew in a non-standard directory). If we do not
# set this option, then the linker will not be able to find the required
# libraries when trying to run CVC4.
#
# More information on RPATH in CMake:
# https://gitlab.kitware.com/cmake/community/wikis/doc/cmake/RPATH-handling
<<<<<<< HEAD
set(CMAKE_INSTALL_RPATH "${CMAKE_INSTALL_PREFIX}/lib")
set(CMAKE_SKIP_RPATH TRUE)
=======
set(CMAKE_INSTALL_RPATH "${CMAKE_INSTALL_PREFIX}/${LIBRARY_INSTALL_DIR}")
>>>>>>> 2ac7e8c9

#-----------------------------------------------------------------------------#

include(Helpers)

#-----------------------------------------------------------------------------#
# User options

# License
option(ENABLE_GPL "Enable GPL dependencies")

# General build options
#
# >> 3-valued: IGNORE ON OFF
#    > allows to detect if set by user (default: IGNORE)
#    > only necessary for options set for build types
cvc4_option(ENABLE_ASAN           "Enable ASAN build")
cvc4_option(ENABLE_UBSAN          "Enable UBSan build")
cvc4_option(ENABLE_TSAN           "Enable TSan build")
cvc4_option(ENABLE_ASSERTIONS     "Enable assertions")
cvc4_option(ENABLE_COMP_INC_TRACK
            "Enable optimizations for incremental SMT-COMP tracks")
cvc4_option(ENABLE_DEBUG_SYMBOLS  "Enable debug symbols")
cvc4_option(ENABLE_DUMPING        "Enable dumping")
cvc4_option(ENABLE_MUZZLE         "Suppress ALL non-result output")
cvc4_option(ENABLE_OPTIMIZED      "Enable optimization")
cvc4_option(ENABLE_PROOFS         "Enable proof support")
cvc4_option(ENABLE_REPLAY         "Enable the replay feature")
cvc4_option(ENABLE_STATISTICS     "Enable statistics")
cvc4_option(ENABLE_TRACING        "Enable tracing")
cvc4_option(ENABLE_UNIT_TESTING   "Enable unit testing")
cvc4_option(ENABLE_VALGRIND       "Enable valgrind instrumentation")
cvc4_option(ENABLE_SHARED         "Build as shared library")
cvc4_option(ENABLE_STATIC_BINARY
            "Build static binaries with statically linked system libraries")
# >> 2-valued: ON OFF
#    > for options where we don't need to detect if set by user (default: OFF)
option(ENABLE_BEST             "Enable dependencies known to give best performance")
option(ENABLE_COVERAGE         "Enable support for gcov coverage testing")
option(ENABLE_DEBUG_CONTEXT_MM "Enable the debug context memory manager")
option(ENABLE_PROFILING        "Enable support for gprof profiling")

# Optional dependencies
#
# >> 3-valued: IGNORE ON OFF
#    > allows to detect if set by user (default: IGNORE)
#    > only necessary for options set for ENABLE_BEST
cvc4_option(USE_ABC           "Use ABC for AIG bit-blasting")
cvc4_option(USE_CADICAL       "Use CaDiCaL SAT solver")
cvc4_option(USE_CLN           "Use CLN instead of GMP")
cvc4_option(USE_GLPK          "Use GLPK simplex solver")
cvc4_option(USE_CRYPTOMINISAT "Use CryptoMiniSat SAT solver")
cvc4_option(USE_READLINE      "Use readline for better interactive support")
# >> 2-valued: ON OFF
#    > for options where we don't need to detect if set by user (default: OFF)
option(USE_DRAT2ER            "Include drat2er for making eager BV proofs")
option(USE_LFSC               "Use LFSC proof checker")
option(USE_SYMFPU             "Use SymFPU for floating point support")
option(USE_PYTHON2            "Prefer using Python 2 (for Python bindings)")
option(USE_PYTHON3            "Prefer using Python 3 (for Python bindings)")

# Custom install directories for dependencies
# If no directory is provided by the user, we first check if the dependency was
# installed via the corresponding contrib/get-* script and if not found, we
# check the intalled system version. If the user provides a directory we
# immediately fail if the dependency was not found at the specified location.
set(ABC_DIR           "" CACHE STRING "Set ABC install directory")
set(ANTLR_DIR         "" CACHE STRING "Set ANTLR3 install directory")
set(CADICAL_DIR       "" CACHE STRING "Set CaDiCaL install directory")
set(CRYPTOMINISAT_DIR "" CACHE STRING "Set CryptoMiniSat install directory")
set(CXXTEST_DIR       "" CACHE STRING "Set CxxTest install directory")
set(DRAT2ER_DIR       "" CACHE STRING "Set drat2er install directory")
set(GLPK_DIR          "" CACHE STRING "Set GLPK install directory")
set(GMP_DIR           "" CACHE STRING "Set GMP install directory")
set(LFSC_DIR          "" CACHE STRING "Set LFSC install directory")
set(SYMFPU_DIR        "" CACHE STRING "Set SymFPU install directory")

# Prepend binaries with prefix on make install
set(PROGRAM_PREFIX    "" CACHE STRING "Program prefix on make install")

# Supported language bindings
option(BUILD_BINDINGS_JAVA   "Build Java bindings")
option(BUILD_BINDINGS_PYTHON "Build Python bindings")

#-----------------------------------------------------------------------------#
# Internal cmake variables

set(OPTIMIZATION_LEVEL 3)
set(GPL_LIBS "")

#-----------------------------------------------------------------------------#
# Determine number of threads available, used to configure (default) parallel
# execution of custom test targets (can be overriden with ARGS=-jN).

include(ProcessorCount)
ProcessorCount(CTEST_NTHREADS)
if(CTEST_NTHREADS EQUAL 0)
  set(CTEST_NTHREADS 1)
endif()

#-----------------------------------------------------------------------------#
# Build types

# Note: Module CodeCoverage requires the name of the debug build to conform
#       to cmake standards (first letter uppercase).
set(BUILD_TYPES Production Debug Testing Competition)

if(ENABLE_ASAN OR ENABLE_UBSAN OR ENABLE_TSAN)
  set(CMAKE_BUILD_TYPE Debug)
endif()

# Set the default build type to Production
if(NOT CMAKE_BUILD_TYPE)
  set(CMAKE_BUILD_TYPE
      Production CACHE STRING "Options are: ${BUILD_TYPES}" FORCE)
  # Provide drop down menu options in cmake-gui
  set_property(CACHE CMAKE_BUILD_TYPE PROPERTY STRINGS ${BUILD_TYPES})
endif()

# Check if specified build type is valid.
list(FIND BUILD_TYPES ${CMAKE_BUILD_TYPE} FOUND_BUILD_TYPE)
if(${FOUND_BUILD_TYPE} EQUAL -1)
  message(FATAL_ERROR
    "'${CMAKE_BUILD_TYPE}' is not a valid build type. "
    "Available builds are: ${BUILD_TYPES}")
endif()

message(STATUS "Building ${CMAKE_BUILD_TYPE} build")
include(Config${CMAKE_BUILD_TYPE})

#-----------------------------------------------------------------------------#
# Compiler flags

add_check_c_cxx_flag("-O${OPTIMIZATION_LEVEL}")
add_check_c_cxx_flag("-Wall")
add_check_c_flag("-fexceptions")
add_check_c_cxx_flag("-Wno-deprecated")
add_check_cxx_flag("-Wsuggest-override")
add_check_cxx_flag("-Wnon-virtual-dtor")
add_check_c_cxx_flag("-Wimplicit-fallthrough")

# Temporarily disable -Wclass-memaccess to suppress 'no trivial copy-assignment'
# cdlist.h warnings. Remove when fixed.
add_check_cxx_flag("-Wno-class-memaccess")

#-----------------------------------------------------------------------------#
# Option defaults (three-valued options (cvc4_option(...)))
#
# These options are only set if their value is IGNORE. Otherwise, the user
# already set the option, which we don't want to overwrite.

if(ENABLE_STATIC_BINARY)
  cvc4_set_option(ENABLE_SHARED OFF)
else()
  cvc4_set_option(ENABLE_SHARED ON)
endif()

#-----------------------------------------------------------------------------#
# Set options for best configuration

if(ENABLE_BEST)
  cvc4_set_option(USE_ABC ON)
  cvc4_set_option(USE_CADICAL ON)
  cvc4_set_option(USE_CLN ON)
  cvc4_set_option(USE_CRYPTOMINISAT ON)
  cvc4_set_option(USE_GLPK ON)
  cvc4_set_option(USE_READLINE ON)
endif()

# Only enable unit testing if assertions are enabled. Otherwise, unit tests
# that expect AssertionException to be thrown will fail.
if(NOT ENABLE_ASSERTIONS)
  set(ENABLE_UNIT_TESTING OFF)
endif()

#-----------------------------------------------------------------------------#
# Shared/static libraries
#
# This needs to be set before any find_package(...) command since we want to
# search for static libraries with suffix .a.

if(ENABLE_SHARED)
  set(BUILD_SHARED_LIBS ON)
  if(ENABLE_STATIC_BINARY)
    set(ENABLE_STATIC_BINARY OFF)
    message(WARNING "Disabling static binary since shared build is enabled.")
  endif()
else()
  set(CMAKE_FIND_LIBRARY_SUFFIXES .a ${CMAKE_FIND_LIBRARY_SUFFIXES})
  set(BUILD_SHARED_LIBS OFF)
  cvc4_set_option(ENABLE_STATIC_BINARY ON)

  # Never build unit tests as static binaries, otherwise we'll end up with
  # ~300MB per unit test.
  if(ENABLE_UNIT_TESTING)
    message(WARNING "Disabling unit tests since static build is enabled.")
    set(ENABLE_UNIT_TESTING OFF)
  endif()
endif()

#-----------------------------------------------------------------------------#
# Enable the ctest testing framework

# This needs to be enabled here rather than in subdirectory test in order to
# allow calling ctest from the root build directory.
enable_testing()

#-----------------------------------------------------------------------------#
# Check GCC version.
#
# GCC version 4.5.1 builds MiniSat incorrectly with -O2, which results in
# incorrect answers.

if("${CMAKE_CXX_COMPILER_ID}" STREQUAL "GNU")
  execute_process(
    COMMAND ${CMAKE_CXX_COMPILER} -dumpversion
    OUTPUT_VARIABLE GCC_VERSION
    OUTPUT_STRIP_TRAILING_WHITESPACE)
  if(GCC_VERSION VERSION_EQUAL "4.5.1")
    message(FATAL_ERROR
      "GCC 4.5.1's optimizer is known to build MiniSat incorrectly "
      "(and by extension CVC4).")
  endif()
endif()

#-----------------------------------------------------------------------------#
# Check options, find packages and configure build.

if(USE_PYTHON2)
  find_package(PythonInterp 2.7 REQUIRED)
elseif(USE_PYTHON3)
  find_package(PythonInterp 3 REQUIRED)
else()
  find_package(PythonInterp REQUIRED)
endif()

find_package(GMP REQUIRED)

if(ENABLE_ASAN)
  # -fsanitize=address requires CMAKE_REQUIRED_FLAGS to be explicitely set,
  # otherwise the -fsanitize=address check will fail while linking.
  set(CMAKE_REQUIRED_FLAGS -fsanitize=address)
  add_required_c_cxx_flag("-fsanitize=address")
  unset(CMAKE_REQUIRED_FLAGS)
  add_required_c_cxx_flag("-fno-omit-frame-pointer")
  add_check_c_cxx_flag("-fsanitize-recover=address")
endif()

if(ENABLE_UBSAN)
  add_required_c_cxx_flag("-fsanitize=undefined")
  add_definitions(-DCVC4_USE_UBSAN)
endif()

if(ENABLE_TSAN)
  # -fsanitize=thread requires CMAKE_REQUIRED_FLAGS to be explicitely set,
  # otherwise the -fsanitize=thread check will fail while linking.
  set(CMAKE_REQUIRED_FLAGS -fsanitize=thread)
  add_required_c_cxx_flag("-fsanitize=thread")
  unset(CMAKE_REQUIRED_FLAGS)
endif()

if(ENABLE_ASSERTIONS)
  add_definitions(-DCVC4_ASSERTIONS)
else()
  add_definitions(-DNDEBUG)
endif()

if(ENABLE_COVERAGE)
  include(CodeCoverage)
  APPEND_COVERAGE_COMPILER_FLAGS()
  add_definitions(-DCVC4_COVERAGE)
  # Note: The ctest command returns a non-zero exit code if tests fail or run
  # into a timeout. As a consequence, the coverage report is not generated. To
  # prevent this we always return with exit code 0 after the ctest command has
  # finished.
  setup_target_for_coverage_gcovr_html(
    NAME coverage
    EXECUTABLE
      ctest -j${CTEST_NTHREADS} -LE "example"
        --output-on-failure $$ARGS || exit 0
    DEPENDS
      build-tests)
endif()

if(ENABLE_DEBUG_CONTEXT_MM)
  add_definitions(-DCVC4_DEBUG_CONTEXT_MEMORY_MANAGER)
endif()

if(ENABLE_DEBUG_SYMBOLS)
  add_check_c_cxx_flag("-ggdb3")
endif()

if(ENABLE_COMP_INC_TRACK)
  add_definitions(-DCVC4_SMTCOMP_APPLICATION_TRACK)
endif()

if(ENABLE_MUZZLE)
  add_definitions(-DCVC4_MUZZLE)
endif()

if(ENABLE_DUMPING)
  add_definitions(-DCVC4_DUMPING)
endif()

if(ENABLE_PROFILING)
  add_definitions(-DCVC4_PROFILING)
  add_check_c_cxx_flag("-pg")
endif()

if(ENABLE_PROOFS)
  set(RUN_REGRESSION_ARGS ${RUN_REGRESSION_ARGS} --enable-proof)
  add_definitions(-DCVC4_PROOF)
endif()

if(ENABLE_REPLAY)
  add_definitions(-DCVC4_REPLAY)
endif()

if(ENABLE_TRACING)
  add_definitions(-DCVC4_TRACING)
endif()

if(ENABLE_STATISTICS)
  add_definitions(-DCVC4_STATISTICS_ON)
endif()

if(ENABLE_VALGRIND)
  find_package(Valgrind REQUIRED)
  add_definitions(-DCVC4_VALGRIND)
endif()

if(USE_ABC)
  find_package(ABC REQUIRED)
  add_definitions(-DCVC4_USE_ABC ${ABC_ARCH_FLAGS})
endif()

if(USE_CADICAL)
  find_package(CaDiCaL REQUIRED)
  add_definitions(-DCVC4_USE_CADICAL)
endif()

if(USE_CLN)
  set(GPL_LIBS "${GPL_LIBS} cln")
  find_package(CLN 1.2.2 REQUIRED)
  set(CVC4_USE_CLN_IMP 1)
  set(CVC4_USE_GMP_IMP 0)
else()
  set(CVC4_USE_CLN_IMP 0)
  set(CVC4_USE_GMP_IMP 1)
endif()

if(USE_CRYPTOMINISAT)
  # CryptoMiniSat requires pthreads support
  set(THREADS_PREFER_PTHREAD_FLAG ON)
  find_package(Threads REQUIRED)
  if(THREADS_HAVE_PTHREAD_ARG)
    add_c_cxx_flag(-pthread)
  endif()
  find_package(CryptoMiniSat REQUIRED)
  add_definitions(-DCVC4_USE_CRYPTOMINISAT)
endif()

if(USE_DRAT2ER)
  find_package(Drat2Er REQUIRED)
  add_definitions(-DCVC4_USE_DRAT2ER)
endif()

if(USE_GLPK)
  set(GPL_LIBS "${GPL_LIBS} glpk")
  find_package(GLPK REQUIRED)
  add_definitions(-DCVC4_USE_GLPK)
endif()

if(USE_LFSC)
  set(RUN_REGRESSION_ARGS ${RUN_REGRESSION_ARGS} --with-lfsc)
  find_package(LFSC REQUIRED)
  add_definitions(-DCVC4_USE_LFSC)
endif()

if(USE_READLINE)
  set(GPL_LIBS "${GPL_LIBS} readline")
  find_package(Readline REQUIRED)
  set(HAVE_LIBREADLINE 1)
  if(Readline_COMPENTRY_FUNC_RETURNS_CHARPTR)
    set(READLINE_COMPENTRY_FUNC_RETURNS_CHARP 1)
  endif()
endif()

if(USE_SYMFPU)
  find_package(SymFPU REQUIRED)
  add_definitions(-DCVC4_USE_SYMFPU)
  set(CVC4_USE_SYMFPU 1)
else()
  set(CVC4_USE_SYMFPU 0)
endif()

if(GPL_LIBS)
  if(NOT ENABLE_GPL)
    message(FATAL_ERROR
      "Bad configuration detected: BSD-licensed code only, but also requested "
      "GPLed libraries: ${GPL_LIBS}")
  endif()
  set(CVC4_GPL_DEPS 1)
endif()

#-----------------------------------------------------------------------------#
# Generate CVC4's cvc4autoconfig.h header

include(ConfigureCVC4)
configure_file(cvc4autoconfig.h.in cvc4autoconfig.h)
include_directories(${CMAKE_CURRENT_BINARY_DIR})

#-----------------------------------------------------------------------------#
# Add subdirectories

# signatures needs to come before src since it adds source files to libcvc4.
if(ENABLE_PROOFS)
  add_subdirectory(proofs/signatures)
endif()

add_subdirectory(doc)
add_subdirectory(src)
add_subdirectory(test)

if(BUILD_BINDINGS_JAVA OR BUILD_BINDINGS_PYTHON)
  add_subdirectory(src/bindings)
endif()

#-----------------------------------------------------------------------------#
# Package configuration
#
# Export CVC4 targets to support find_package(CVC4) in other cmake projects.

include(CMakePackageConfigHelpers)

install(EXPORT cvc4-targets
  FILE CVC4Targets.cmake
  NAMESPACE CVC4::
  DESTINATION ${LIBRARY_INSTALL_DIR}/cmake/CVC4)

configure_package_config_file(
  ${CMAKE_SOURCE_DIR}/cmake/CVC4Config.cmake.in
  ${CMAKE_BINARY_DIR}/cmake/CVC4Config.cmake
  INSTALL_DESTINATION ${LIBRARY_INSTALL_DIR}/cmake/CVC4
  PATH_VARS LIBRARY_INSTALL_DIR
)

write_basic_package_version_file(
  ${CMAKE_CURRENT_BINARY_DIR}/CVC4ConfigVersion.cmake
  VERSION ${CVC4_RELEASE_STRING}
  COMPATIBILITY ExactVersion
)

install(FILES
  ${CMAKE_BINARY_DIR}/cmake/CVC4Config.cmake
  ${CMAKE_BINARY_DIR}/CVC4ConfigVersion.cmake
  DESTINATION ${LIBRARY_INSTALL_DIR}/cmake/CVC4
)


#-----------------------------------------------------------------------------#
# Print build configuration

# Convert build type to lower case.
string(TOLOWER ${CMAKE_BUILD_TYPE} CVC4_BUILD_PROFILE_STRING)

# Get all definitions added via add_definitions.
get_directory_property(CVC4_DEFINITIONS COMPILE_DEFINITIONS)
string(REPLACE ";" " " CVC4_DEFINITIONS "${CVC4_DEFINITIONS}")

message("CVC4 ${CVC4_RELEASE_STRING}")
message("")
if(ENABLE_COMP_INC_TRACK)
  message("Build profile        : ${CVC4_BUILD_PROFILE_STRING} (incremental)")
else()
  message("Build profile        : ${CVC4_BUILD_PROFILE_STRING}")
endif()
message("")
print_config("GPL                  :" ENABLE_GPL)
print_config("Best configuration   :" ENABLE_BEST)
print_config("Optimized            :" ENABLE_OPTIMIZED)
print_config("Optimization level   :" OPTIMIZATION_LEVEL)
message("")
print_config("Assertions           :" ENABLE_ASSERTIONS)
print_config("Debug symbols        :" ENABLE_DEBUG_SYMBOLS)
print_config("Debug context mem mgr:" ENABLE_DEBUG_CONTEXT_MM)
message("")
print_config("Dumping              :" ENABLE_DUMPING)
print_config("Muzzle               :" ENABLE_MUZZLE)
print_config("Proofs               :" ENABLE_PROOFS)
print_config("Replay               :" ENABLE_REPLAY)
print_config("Statistics           :" ENABLE_STATISTICS)
print_config("Tracing              :" ENABLE_TRACING)
message("")
print_config("ASan                 :" ENABLE_ASAN)
print_config("UBSan                :" ENABLE_UBSAN)
print_config("TSan                 :" ENABLE_TSAN)
print_config("Coverage (gcov)      :" ENABLE_COVERAGE)
print_config("Profiling (gprof)    :" ENABLE_PROFILING)
print_config("Unit tests           :" ENABLE_UNIT_TESTING)
print_config("Valgrind             :" ENABLE_VALGRIND)
message("")
print_config("Shared libs          :" ENABLE_SHARED)
print_config("Static binary        :" ENABLE_STATIC_BINARY)
print_config("Java bindings        :" BUILD_BINDINGS_JAVA)
print_config("Python bindings      :" BUILD_BINDINGS_PYTHON)
print_config("Python2              :" USE_PYTHON2)
print_config("Python3              :" USE_PYTHON3)
message("")
print_config("ABC                  :" USE_ABC)
print_config("CaDiCaL              :" USE_CADICAL)
print_config("CryptoMiniSat        :" USE_CRYPTOMINISAT)
print_config("drat2er              :" USE_DRAT2ER)
print_config("GLPK                 :" USE_GLPK)
print_config("LFSC                 :" USE_LFSC)

if(CVC4_USE_CLN_IMP)
  message("MP library           : cln")
else()
  message("MP library           : gmp")
endif()
print_config("Readline             :" ${USE_READLINE})
print_config("SymFPU               :" ${USE_SYMFPU})
message("")
if(ABC_DIR)
  message("ABC dir              : ${ABC_DIR}")
endif()
if(ANTLR_DIR)
  message("ANTLR dir            : ${ANTLR_DIR}")
endif()
if(CADICAL_DIR)
  message("CADICAL dir          : ${CADICAL_DIR}")
endif()
if(CRYPTOMINISAT_DIR)
  message("CRYPTOMINISAT dir    : ${CRYPTOMINISAT_DIR}")
endif()
if(DRAT2ER_DIR)
  message("DRAT2ER dir          : ${DRAT2ER_DIR}")
endif()
if(GLPK_DIR)
  message("GLPK dir             : ${GLPK_DIR}")
endif()
if(GMP_DIR)
  message("GMP dir              : ${GMP_DIR}")
endif()
if(LFSC_DIR)
  message("LFSC dir             : ${LFSC_DIR}")
endif()
if(SYMFPU_DIR)
  message("SYMFPU dir           : ${SYMFPU_DIR}")
endif()
message("")
message("CPPLAGS (-D...)      : ${CVC4_DEFINITIONS}")
message("CXXFLAGS             : ${CMAKE_CXX_FLAGS}")
message("CFLAGS               : ${CMAKE_C_FLAGS}")
message("")
message("Install prefix       : ${CMAKE_INSTALL_PREFIX}")
message("")

if(GPL_LIBS)
  message(
  "CVC4 license         : GPLv3 (due to optional libraries; see below)"
  "\n"
  "\n"
  "Please note that CVC4 will be built against the following GPLed libraries:"
  "\n"
  "${GPL_LIBS}"
  "\n"
  "As these libraries are covered under the GPLv3, so is this build of CVC4."
  "\n"
  "CVC4 is also available to you under the terms of the (modified) BSD license."
  "\n"
  "If you prefer to license CVC4 under those terms, please configure CVC4 to"
  "\n"
  "disable all optional GPLed library dependencies (-DENABLE_BSD_ONLY=ON)."
  )
else()
  message(
  "CVC4 license         : modified BSD"
  "\n"
  "\n"
  "Note that this configuration is NOT built against any GPL'ed libraries, so"
  "\n"
  "it is covered by the (modified) BSD license.  This is, however, not the best"
  "\n"
  "performing configuration of CVC4.  To build against GPL'ed libraries which"
  "\n"
  "improve CVC4's performance, re-configure with '-DENABLE_GPL -DENABLE_BEST'."
  )
endif()

message("")
message("Now just type make, followed by make check or make install.")
message("")<|MERGE_RESOLUTION|>--- conflicted
+++ resolved
@@ -6,13 +6,8 @@
 project(cvc4)
 
 set(CVC4_MAJOR   1) # Major component of the version of CVC4.
-<<<<<<< HEAD
-set(CVC4_MINOR   7) # Minor component of the version of CVC4.
-set(CVC4_RELEASE 1) # Release component of the version of CVC4.
-=======
 set(CVC4_MINOR   8) # Minor component of the version of CVC4.
 set(CVC4_RELEASE 0) # Release component of the version of CVC4.
->>>>>>> 2ac7e8c9
 
 # Extraversion component of the version of CVC4.
 set(CVC4_EXTRAVERSION "-prerelease")
@@ -99,12 +94,8 @@
 #
 # More information on RPATH in CMake:
 # https://gitlab.kitware.com/cmake/community/wikis/doc/cmake/RPATH-handling
-<<<<<<< HEAD
-set(CMAKE_INSTALL_RPATH "${CMAKE_INSTALL_PREFIX}/lib")
+set(CMAKE_INSTALL_RPATH "${CMAKE_INSTALL_PREFIX}/${LIBRARY_INSTALL_DIR}")
 set(CMAKE_SKIP_RPATH TRUE)
-=======
-set(CMAKE_INSTALL_RPATH "${CMAKE_INSTALL_PREFIX}/${LIBRARY_INSTALL_DIR}")
->>>>>>> 2ac7e8c9
 
 #-----------------------------------------------------------------------------#
 
