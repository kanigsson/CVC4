--- conflicted
+++ resolved
@@ -135,11 +135,7 @@
    * @param removable whether this lemma can be quietly removed based
    * on an activity heuristic (or not)
    */
-<<<<<<< HEAD
-  void assertLemma(TNode node, bool negated, bool removable, ProofRule rule, theory::TheoryId ownerTheory, TNode from = TNode::null());
-=======
   void assertLemma(TNode node, bool negated, bool removable, ProofRule rule, LemmaProofRecipe* proofRecipe, TNode from = TNode::null());
->>>>>>> a58abbe7
 
   /**
    * If ever n is decided upon, it must be in the given phase.  This
