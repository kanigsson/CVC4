/*********************                                                        */
/*! \file statistics_registry.cpp
 ** \verbatim
 ** Top contributors (to current version):
 **   Morgan Deters, Tim King, Mathias Preiner
 ** This file is part of the CVC4 project.
 ** Copyright (c) 2009-2020 by the authors listed in the file AUTHORS
 ** in the top-level source directory) and their institutional affiliations.
 ** All rights reserved.  See the file COPYING in the top-level source
 ** directory for licensing information.\endverbatim
 **
 ** \brief [[ Add one-line brief description here ]]
 **
 ** [[ Add lengthier description here ]]
 ** \todo document this file
 **/

#include "util/statistics_registry.h"

#include <cstdlib>
#include <iostream>

#include "base/check.h"
#include "lib/clock_gettime.h"
#include "util/ostream_util.h"

#ifdef CVC4_STATISTICS_ON
#  define CVC4_USE_STATISTICS true
#else
#  define CVC4_USE_STATISTICS false
#endif


/****************************************************************************/
/* Some utility functions for timespec                                    */
/****************************************************************************/
namespace CVC4 {

/** Compute the sum of two timespecs. */
inline timespec& operator+=(timespec& a, const timespec& b) {
  using namespace CVC4;
  // assumes a.tv_nsec and b.tv_nsec are in range
  const long nsec_per_sec = 1000000000L; // one thousand million
  CheckArgument(a.tv_nsec >= 0 && a.tv_nsec < nsec_per_sec, a);
  CheckArgument(b.tv_nsec >= 0 && b.tv_nsec < nsec_per_sec, b);
  a.tv_sec += b.tv_sec;
  long nsec = a.tv_nsec + b.tv_nsec;
  Assert(nsec >= 0);
  if(nsec < 0) {
    nsec += nsec_per_sec;
    --a.tv_sec;
  }
  if(nsec >= nsec_per_sec) {
    nsec -= nsec_per_sec;
    ++a.tv_sec;
  }
  Assert(nsec >= 0 && nsec < nsec_per_sec);
  a.tv_nsec = nsec;
  return a;
}

/** Compute the difference of two timespecs. */
inline timespec& operator-=(timespec& a, const timespec& b) {
  using namespace CVC4;
  // assumes a.tv_nsec and b.tv_nsec are in range
  const long nsec_per_sec = 1000000000L; // one thousand million
  CheckArgument(a.tv_nsec >= 0 && a.tv_nsec < nsec_per_sec, a);
  CheckArgument(b.tv_nsec >= 0 && b.tv_nsec < nsec_per_sec, b);
  a.tv_sec -= b.tv_sec;
  long nsec = a.tv_nsec - b.tv_nsec;
  if(nsec < 0) {
    nsec += nsec_per_sec;
    --a.tv_sec;
  }
  if(nsec >= nsec_per_sec) {
    nsec -= nsec_per_sec;
    ++a.tv_sec;
  }
  Assert(nsec >= 0 && nsec < nsec_per_sec);
  a.tv_nsec = nsec;
  return a;
}

/** Add two timespecs. */
inline timespec operator+(const timespec& a, const timespec& b) {
  timespec result = a;
  return result += b;
}

/** Subtract two timespecs. */
inline timespec operator-(const timespec& a, const timespec& b) {
  timespec result = a;
  return result -= b;
}

/**
 * Compare two timespecs for equality.
 * This must be kept in sync with the copy in test/util/stats_black.h
 */
inline bool operator==(const timespec& a, const timespec& b) {
  // assumes a.tv_nsec and b.tv_nsec are in range
  return a.tv_sec == b.tv_sec && a.tv_nsec == b.tv_nsec;
}

/** Compare two timespecs for disequality. */
inline bool operator!=(const timespec& a, const timespec& b) {
  // assumes a.tv_nsec and b.tv_nsec are in range
  return !(a == b);
}

/** Compare two timespecs, returning true iff a < b. */
inline bool operator<(const timespec& a, const timespec& b) {
  // assumes a.tv_nsec and b.tv_nsec are in range
  return a.tv_sec < b.tv_sec ||
    (a.tv_sec == b.tv_sec && a.tv_nsec < b.tv_nsec);
}

/** Compare two timespecs, returning true iff a > b. */
inline bool operator>(const timespec& a, const timespec& b) {
  // assumes a.tv_nsec and b.tv_nsec are in range
  return a.tv_sec > b.tv_sec ||
    (a.tv_sec == b.tv_sec && a.tv_nsec > b.tv_nsec);
}

/** Compare two timespecs, returning true iff a <= b. */
inline bool operator<=(const timespec& a, const timespec& b) {
  // assumes a.tv_nsec and b.tv_nsec are in range
  return !(a > b);
}

/** Compare two timespecs, returning true iff a >= b. */
inline bool operator>=(const timespec& a, const timespec& b) {
  // assumes a.tv_nsec and b.tv_nsec are in range
  return !(a < b);
}

/** Output a timespec on an output stream. */
std::ostream& operator<<(std::ostream& os, const timespec& t) {
  // assumes t.tv_nsec is in range
  StreamFormatScope format_scope(os);
  return os << t.tv_sec << "."
            << std::setfill('0') << std::setw(9) << std::right << t.tv_nsec;
}


/** Construct a statistics registry */
StatisticsRegistry::StatisticsRegistry(const std::string& name) : Stat(name)
{
  d_prefix = name;
  if(CVC4_USE_STATISTICS) {
    PrettyCheckArgument(d_name.find(s_regDelim) == std::string::npos, name,
                        "StatisticsRegistry names cannot contain the string \"%s\"",
                    s_regDelim.c_str());
  }
}

void StatisticsRegistry::registerStat(Stat* s, bool ignore) throw(CVC4::IllegalArgumentException)
{
#ifdef CVC4_STATISTICS_ON
<<<<<<< HEAD
  if (!ignore) {
  PrettyCheckArgument(d_stats.find(s) == d_stats.end(), s,
                "Statistic `%s' was not registered with this registry.",
                s->getName().c_str());
=======
  PrettyCheckArgument(
      d_stats.find(s) == d_stats.end(),
      s,
      "Statistic `%s' is already registered with this registry.",
      s->getName().c_str());
>>>>>>> 52479010
  d_stats.insert(s);
  }
#endif /* CVC4_STATISTICS_ON */
}/* StatisticsRegistry::registerStat_() */

void StatisticsRegistry::unregisterStat(Stat* s, bool ignore) throw(CVC4::IllegalArgumentException)
{
#ifdef CVC4_STATISTICS_ON
  if (!ignore) {
  AlwaysAssert(s != nullptr);
  AlwaysAssert(d_stats.erase(s) > 0)
      << "Statistic `" << s->getName()
      << "' was not registered with this registry.";
  }
#endif /* CVC4_STATISTICS_ON */
} /* StatisticsRegistry::unregisterStat() */

void StatisticsRegistry::flushStat(std::ostream &out) const {
#ifdef CVC4_STATISTICS_ON
  flushInformation(out);
#endif /* CVC4_STATISTICS_ON */
}

void StatisticsRegistry::flushInformation(std::ostream &out) const {
#ifdef CVC4_STATISTICS_ON
  this->StatisticsBase::flushInformation(out);
#endif /* CVC4_STATISTICS_ON */
}

void StatisticsRegistry::safeFlushInformation(int fd) const {
#ifdef CVC4_STATISTICS_ON
  this->StatisticsBase::safeFlushInformation(fd);
#endif /* CVC4_STATISTICS_ON */
}

void TimerStat::start() {
  if(CVC4_USE_STATISTICS) {
    PrettyCheckArgument(!d_running, *this, "timer already running");
    clock_gettime(CLOCK_MONOTONIC, &d_start);
    d_running = true;
  }
}/* TimerStat::start() */

void TimerStat::stop() {
  if(CVC4_USE_STATISTICS) {
    AlwaysAssert(d_running) << "timer not running";
    ::timespec end;
    clock_gettime(CLOCK_MONOTONIC, &end);
    d_data += end - d_start;
    d_running = false;
  }
}/* TimerStat::stop() */

bool TimerStat::running() const {
  return d_running;
}/* TimerStat::running() */

timespec TimerStat::getData() const {
  ::timespec data = d_data;
  if(CVC4_USE_STATISTICS && d_running) {
    ::timespec end;
    clock_gettime(CLOCK_MONOTONIC, &end);
    data += end - d_start;
  }
  return data;
}

SExpr TimerStat::getValue() const {
  ::timespec data = d_data;
  if(CVC4_USE_STATISTICS && d_running) {
    ::timespec end;
    clock_gettime(CLOCK_MONOTONIC, &end);
    data += end - d_start;
  }
  std::stringstream ss;
  ss << std::fixed << std::setprecision(8) << data;
  return SExpr(Rational::fromDecimal(ss.str()));
}/* TimerStat::getValue() */


RegisterStatistic::RegisterStatistic(StatisticsRegistry* reg, Stat* stat)
    : d_reg(reg),
      d_stat(stat) {
  CheckArgument(reg != NULL, reg,
                "You need to specify a statistics registry"
                "on which to set the statistic");
  d_reg->registerStat(d_stat);
}

RegisterStatistic::~RegisterStatistic() {
  d_reg->unregisterStat(d_stat);
}

}/* CVC4 namespace */

#undef CVC4_USE_STATISTICS<|MERGE_RESOLUTION|>--- conflicted
+++ resolved
@@ -157,18 +157,12 @@
 void StatisticsRegistry::registerStat(Stat* s, bool ignore) throw(CVC4::IllegalArgumentException)
 {
 #ifdef CVC4_STATISTICS_ON
-<<<<<<< HEAD
   if (!ignore) {
-  PrettyCheckArgument(d_stats.find(s) == d_stats.end(), s,
-                "Statistic `%s' was not registered with this registry.",
-                s->getName().c_str());
-=======
   PrettyCheckArgument(
       d_stats.find(s) == d_stats.end(),
       s,
       "Statistic `%s' is already registered with this registry.",
       s->getName().c_str());
->>>>>>> 52479010
   d_stats.insert(s);
   }
 #endif /* CVC4_STATISTICS_ON */
