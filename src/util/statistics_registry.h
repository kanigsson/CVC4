/*********************                                                        */
/*! \file statistics_registry.h
 ** \verbatim
 ** Top contributors (to current version):
 **   Morgan Deters, Tim King, Andres Noetzli
 ** This file is part of the CVC4 project.
 ** Copyright (c) 2009-2017 by the authors listed in the file AUTHORS
 ** in the top-level source directory) and their institutional affiliations.
 ** All rights reserved.  See the file COPYING in the top-level source
 ** directory for licensing information.\endverbatim
 **
 ** \brief Statistics utility classes
 **
 ** Statistics utility classes, including classes for holding (and referring
 ** to) statistics, the statistics registry, and some other associated
 ** classes.
 **
 ** This file is somewhat unique in that it is a "cvc4_private_library.h"
 ** header. Because of this, most classes need to be marked as CVC4_PUBLIC.
 ** This is because CVC4_PUBLIC is connected to the visibility of the linkage
 ** in the object files for the class. It does not dictate what headers are
 ** installed.
 ** Because the StatisticsRegistry and associated classes are built into
 ** libutil, which is used by libcvc4, and then later used by the libmain
 ** without referring to libutil as well. Thus the without marking these as
 ** CVC4_PUBLIC the symbols would be external in libutil, internal in libcvc4,
 ** and not be visible to libmain and linking would fail.
 ** You can debug this using "nm" on the .so and .o files in the builds/
 ** directory. See
 ** http://eli.thegreenplace.net/2013/07/09/library-order-in-static-linking
 ** for a longer discussion on symbol visibility.
 **/

#include "cvc4_private_library.h"

#ifndef __CVC4__STATISTICS_REGISTRY_H
#define __CVC4__STATISTICS_REGISTRY_H

#include <stdint.h>

#include <ctime>
#include <iomanip>
#include <map>
#include <sstream>
#include <vector>

#include "base/exception.h"
#include "lib/clock_gettime.h"
#include "util/safe_print.h"
#include "util/statistics.h"

namespace CVC4 {

/**
 * Prints a timespec.
 *
 * This is used in the implementation of TimerStat. This needs to be available
 * before Stat due to ordering constraints in clang for TimerStat.
 */
std::ostream& operator<<(std::ostream& os, const timespec& t) CVC4_PUBLIC;

#ifdef CVC4_STATISTICS_ON
#  define __CVC4_USE_STATISTICS true
#else
#  define __CVC4_USE_STATISTICS false
#endif


/**
 * The base class for all statistics.
 *
 * This base class keeps the name of the statistic and declares the (pure)
 * virtual function flushInformation().  Derived classes must implement
 * this function and pass their name to the base class constructor.
 *
 * This class also (statically) maintains the delimiter used to separate
 * the name and the value when statistics are output.
 */
class Stat {
protected:
  /** The name of this statistic */
  std::string d_name;

public:

  /** Nullary constructor, does nothing */
  Stat() { }

  /**
   * Construct a statistic with the given name.  Debug builds of CVC4
   * will throw an assertion exception if the given name contains the
   * statistic delimiter string.
   */
  Stat(const std::string& name) : d_name(name)
  {
    if(__CVC4_USE_STATISTICS) {
      CheckArgument(d_name.find(", ") == std::string::npos, name,
                    "Statistics names cannot include a comma (',')");
    }
  }

  /** Destruct a statistic.  This base-class version does nothing. */
  virtual ~Stat() {}

  /**
   * Flush the value of this statistic to an output stream.  Should
   * finish the output with an end-of-line character.
   */
  virtual void flushInformation(std::ostream& out) const = 0;

  /**
   * Flush the value of this statistic to a file descriptor. Should finish the
   * output with an end-of-line character. Should be safe to use in a signal
   * handler.
   */
  virtual void safeFlushInformation(int fd) const = 0;

  /**
   * Flush the name,value pair of this statistic to an output stream.
   * Uses the statistic delimiter string between name and value.
   *
   * May be redefined by a child class
   */
  virtual void flushStat(std::ostream& out) const {
    if(__CVC4_USE_STATISTICS) {
      out << d_name << ", ";
      flushInformation(out);
    }
  }

  /**
   * Flush the name,value pair of this statistic to a file descriptor. Uses the
   * statistic delimiter string between name and value.
   *
   * May be redefined by a child class
   */
  virtual void safeFlushStat(int fd) const {
    if (__CVC4_USE_STATISTICS) {
      safe_print(fd, d_name);
      safe_print(fd, ", ");
      safeFlushInformation(fd);
    }
  }

  /** Get the name of this statistic. */
  const std::string& getName() const {
    return d_name;
  }

  /** Get the value of this statistic as a string. */
  virtual SExpr getValue() const {
    std::stringstream ss;
    flushInformation(ss);
    return SExpr(ss.str());
  }

};/* class Stat */

// A generic way of making a SExpr from templated stats code.
// for example, the uint64_t version ensures that we create
// Integer-SExprs for ReadOnlyDataStats (like those inside
// Minisat) without having to specialize the entire
// ReadOnlyDataStat class template.
template <class T>
inline SExpr mkSExpr(const T& x) {
  std::stringstream ss;
  ss << x;
  return SExpr(ss.str());
}

template <>
inline SExpr mkSExpr(const uint64_t& x) {
  return SExpr(Integer(x));
}

template <>
inline SExpr mkSExpr(const int64_t& x) {
  return SExpr(Integer(x));
}

template <>
inline SExpr mkSExpr(const int& x) {
  return SExpr(Integer(x));
}

template <>
inline SExpr mkSExpr(const Integer& x) {
  return SExpr(x);
}

template <>
inline SExpr mkSExpr(const double& x) {
  // roundabout way to get a Rational from a double
  std::stringstream ss;
  ss << std::fixed << std::setprecision(8) << x;
  return SExpr(Rational::fromDecimal(ss.str()));
}

template <>
inline SExpr mkSExpr(const Rational& x) {
  return SExpr(x);
}

/**
 * A class to represent a "read-only" data statistic of type T.  Adds to
 * the Stat base class the pure virtual function getData(), which returns
 * type T, and flushInformation(), which outputs the statistic value to an
 * output stream (using the same existing stream insertion operator).
 *
 * Template class T must have stream insertion operation defined:
 * std::ostream& operator<<(std::ostream&, const T&)
 */
template <class T>
class ReadOnlyDataStat : public Stat {
public:
  /** The "payload" type of this data statistic (that is, T). */
  typedef T payload_t;

  /** Construct a read-only data statistic with the given name. */
  ReadOnlyDataStat(const std::string& name) :
    Stat(name) {
  }

  /** Get the value of the statistic. */
  virtual T getData() const = 0;

  /** Get a reference to the data value of the statistic. */
  virtual const T& getDataRef() const = 0;

  /** Flush the value of the statistic to the given output stream. */
  void flushInformation(std::ostream& out) const override
  {
    if(__CVC4_USE_STATISTICS) {
      out << getData();
    }
  }

  void safeFlushInformation(int fd) const override
  {
    if (__CVC4_USE_STATISTICS) {
      safe_print<T>(fd, getDataRef());
    }
  }

  SExpr getValue() const override { return mkSExpr(getData()); }

};/* class ReadOnlyDataStat<T> */


/**
 * A data statistic class.  This class extends a read-only data statistic
 * with assignment (the statistic can be set as well as read).  This class
 * adds to the read-only case a pure virtual function setData(), thus
 * providing the basic interface for a data statistic: getData() to get the
 * statistic value, and setData() to set it.
 *
 * As with the read-only data statistic class, template class T must have
 * stream insertion operation defined:
 * std::ostream& operator<<(std::ostream&, const T&)
 */
template <class T>
class DataStat : public ReadOnlyDataStat<T> {
public:

  /** Construct a data statistic with the given name. */
  DataStat(const std::string& name) :
    ReadOnlyDataStat<T>(name) {
  }

  /** Set the data statistic. */
  virtual void setData(const T&) = 0;

};/* class DataStat<T> */


/**
 * A data statistic that references a data cell of type T,
 * implementing getData() by referencing that memory cell, and
 * setData() by reassigning the statistic to point to the new
 * data cell.  The referenced data cell is kept as a const
 * reference, meaning the referenced data is never actually
 * modified by this class (it must be externally modified for
 * a reference statistic to make sense).  A common use for
 * this type of statistic is to output a statistic that is kept
 * outside the statistics package (for example, one that's kept
 * by a theory implementation for internal heuristic purposes,
 * which is important to keep even if statistics are turned off).
 *
 * Template class T must have an assignment operator=().
 */
template <class T>
class ReferenceStat : public DataStat<T> {
private:
  /** The referenced data cell */
  const T* d_data;

public:
  /**
   * Construct a reference stat with the given name and a reference
   * to NULL.
   */
  ReferenceStat(const std::string& name) :
    DataStat<T>(name),
    d_data(NULL) {
  }

  /**
   * Construct a reference stat with the given name and a reference to
   * the given data.
   */
  ReferenceStat(const std::string& name, const T& data) :
    DataStat<T>(name),
    d_data(NULL) {
    setData(data);
  }

  /** Set this reference statistic to refer to the given data cell. */
  void setData(const T& t) override
  {
    if(__CVC4_USE_STATISTICS) {
      d_data = &t;
    }
  }

  /** Get the value of the referenced data cell. */
  T getData() const override { return *d_data; }

  /** Get a reference to the value of the referenced data cell. */
  const T& getDataRef() const override { return *d_data; }

};/* class ReferenceStat<T> */

/**
 * A data statistic that keeps a T and sets it with setData().
 *
 * Template class T must have an operator=() and a copy constructor.
 */
template <class T>
class BackedStat : public DataStat<T> {
protected:
  /** The internally-kept statistic value */
  T d_data;

public:

  /** Construct a backed statistic with the given name and initial value. */
  BackedStat(const std::string& name, const T& init) :
    DataStat<T>(name),
    d_data(init) {
  }

  /** Set the underlying data value to the given value. */
  void setData(const T& t) override
  {
    if(__CVC4_USE_STATISTICS) {
      d_data = t;
    }
  }

  /** Identical to setData(). */
  BackedStat<T>& operator=(const T& t) {
    if(__CVC4_USE_STATISTICS) {
      d_data = t;
    }
    return *this;
  }

  /** Get the underlying data value. */
  T getData() const override { return d_data; }

  /** Get a reference to the underlying data value. */
  const T& getDataRef() const override { return d_data; }

};/* class BackedStat<T> */

/**
 * A wrapper Stat for another Stat.
 *
 * This type of Stat is useful in cases where a module (like the
 * CongruenceClosure module) might keep its own statistics, but might
 * be instantiated in many contexts by many clients.  This makes such
 * a statistic inappopriate to register with the StatisticsRegistry
 * directly, as all would be output with the same name (and may be
 * unregistered too quickly anyway).  A WrappedStat allows the calling
 * client (say, TheoryUF) to wrap the Stat from the client module,
 * giving it a globally unique name.
 */
template <class Stat>
class WrappedStat : public ReadOnlyDataStat<typename Stat::payload_t> {
  typedef typename Stat::payload_t T;

  const ReadOnlyDataStat<T>& d_stat;

  /** Private copy constructor undefined (no copy permitted). */
  WrappedStat(const WrappedStat&) CVC4_UNDEFINED;
  /** Private assignment operator undefined (no copy permitted). */
  WrappedStat<T>& operator=(const WrappedStat&) CVC4_UNDEFINED;

public:

  /**
   * Construct a wrapped statistic with the given name that wraps the
   * given statistic.
   */
  WrappedStat(const std::string& name, const ReadOnlyDataStat<T>& stat) :
    ReadOnlyDataStat<T>(name),
    d_stat(stat) {
  }

  /** Get the data of the underlying (wrapped) statistic. */
  T getData() const override { return d_stat.getData(); }

  /** Get a reference to the data of the underlying (wrapped) statistic. */
  const T& getDataRef() const override { return d_stat.getDataRef(); }

  void safeFlushInformation(int fd) const override
  {
    // ReadOnlyDataStat uses getDataRef() to get the information to print,
    // which might not be appropriate for all wrapped statistics. Delegate the
    // printing to the wrapped statistic instead.
    d_stat.safeFlushInformation(fd);
  }

  SExpr getValue() const override { return d_stat.getValue(); }

};/* class WrappedStat<T> */

/**
 * A backed integer-valued (64-bit signed) statistic.
 * This doesn't functionally differ from its base class BackedStat<int64_t>,
 * except for adding convenience functions for dealing with integers.
 */
class IntStat : public BackedStat<int64_t> {
public:

  /**
   * Construct an integer-valued statistic with the given name and
   * initial value.
   */
  IntStat(const std::string& name, int64_t init) :
    BackedStat<int64_t>(name, init) {
  }

  /** Increment the underlying integer statistic. */
  IntStat& operator++() {
    if(__CVC4_USE_STATISTICS) {
      ++d_data;
    }
    return *this;
  }

  /** Increment the underlying integer statistic by the given amount. */
  IntStat& operator+=(int64_t val) {
    if(__CVC4_USE_STATISTICS) {
      d_data += val;
    }
    return *this;
  }

  /** Keep the maximum of the current statistic value and the given one. */
  void maxAssign(int64_t val) {
    if(__CVC4_USE_STATISTICS) {
      if(d_data < val) {
        d_data = val;
      }
    }
  }

  /** Keep the minimum of the current statistic value and the given one. */
  void minAssign(int64_t val) {
    if(__CVC4_USE_STATISTICS) {
      if(d_data > val) {
        d_data = val;
      }
    }
  }

  SExpr getValue() const override { return SExpr(Integer(d_data)); }

};/* class IntStat */

template <class T>
class SizeStat : public Stat {
private:
  const T& d_sized;
public:
  SizeStat(const std::string&name, const T& sized) :
    Stat(name), d_sized(sized) {}
  ~SizeStat() {}

  void flushInformation(std::ostream& out) const override
  {
    out << d_sized.size();
  }

  void safeFlushInformation(int fd) const override
  {
    safe_print<uint64_t>(fd, d_sized.size());
  }

  SExpr getValue() const override { return SExpr(Integer(d_sized.size())); }

};/* class SizeStat */

/**
 * The value for an AverageStat is the running average of (e1, e_2, ..., e_n),
 *   (e1 + e_2 + ... + e_n)/n,
 * where e_i is an entry added by an addEntry(e_i) call.
 * The value is initially always 0.
 * (This is to avoid making parsers confused.)
 *
 * A call to setData() will change the running average but not reset the
 * running count, so should generally be avoided.  Call addEntry() to add
 * an entry to the average calculation.
 */
class AverageStat : public BackedStat<double> {
private:
  /**
   * The number of accumulations of the running average that we
   * have seen so far.
   */
  uint32_t d_count;
  double d_sum;

public:
  /** Construct an average statistic with the given name. */
  AverageStat(const std::string& name) :
    BackedStat<double>(name, 0.0), d_count(0), d_sum(0.0) {
  }

  /** Add an entry to the running-average calculation. */
  void addEntry(double e) {
    if(__CVC4_USE_STATISTICS) {
      ++d_count;
      d_sum += e;
      setData(d_sum / d_count);
    }
  }

  SExpr getValue() const override
  {
    std::stringstream ss;
    ss << std::fixed << std::setprecision(8) << d_data;
    return SExpr(Rational::fromDecimal(ss.str()));
  }

};/* class AverageStat */

/** A statistic that contains a SExpr. */
class SExprStat : public Stat {
private:
  SExpr d_data;

public:

  /**
   * Construct a SExpr-valued statistic with the given name and
   * initial value.
   */
  SExprStat(const std::string& name, const SExpr& init) :
    Stat(name), d_data(init){}

  void flushInformation(std::ostream& out) const override
  {
    out << d_data << std::endl;
  }

  void safeFlushInformation(int fd) const override
  {
    // SExprStat is only used in statistics.cpp in copyFrom, which we cannot
    // do in a signal handler anyway.
    safe_print(fd, "<unsupported>");
  }

  SExpr getValue() const override { return d_data; }

};/* class SExprStat */

template <class T>
class HistogramStat : public Stat {
private:
  typedef std::map<T, unsigned int> Histogram;
  Histogram d_hist;
public:

  /** Construct a histogram of a stream of entries. */
  HistogramStat(const std::string& name) : Stat(name) {}
  ~HistogramStat() {}

  void flushInformation(std::ostream& out) const override
  {
    if(__CVC4_USE_STATISTICS) {
      typename Histogram::const_iterator i = d_hist.begin();
      typename Histogram::const_iterator end =  d_hist.end();
      out << "[";
      while(i != end){
        const T& key = (*i).first;
        unsigned int count = (*i).second;
        out << "("<<key<<" : "<<count<< ")";
        ++i;
        if(i != end){
          out << ", ";
        }
      }
      out << "]";
    }
  }

  void safeFlushInformation(int fd) const override
  {
    if (__CVC4_USE_STATISTICS) {
      typename Histogram::const_iterator i = d_hist.begin();
      typename Histogram::const_iterator end = d_hist.end();
      safe_print(fd, "[");
      while (i != end) {
        const T& key = (*i).first;
        unsigned int count = (*i).second;
        safe_print(fd, "(");
        safe_print<T>(fd, key);
        safe_print(fd, " : ");
        safe_print<uint64_t>(fd, count);
        safe_print(fd, ")");
        ++i;
        if (i != end) {
          safe_print(fd, ", ");
        }
      }
      safe_print(fd, "]");
    }
  }

  HistogramStat& operator<<(const T& val){
    if(__CVC4_USE_STATISTICS) {
      if(d_hist.find(val) == d_hist.end()){
        d_hist.insert(std::make_pair(val,0));
      }
      d_hist[val]++;
    }
    return (*this);
  }

};/* class HistogramStat */

/****************************************************************************/
/* Statistics Registry                                                      */
/****************************************************************************/

/**
 * The main statistics registry.  This registry maintains the list of
 * currently active statistics and is able to "flush" them all.
 */
class CVC4_PUBLIC StatisticsRegistry : public StatisticsBase, public Stat {
private:

  /** Private copy constructor undefined (no copy permitted). */
  StatisticsRegistry(const StatisticsRegistry&) CVC4_UNDEFINED;

public:

  /** Construct an nameless statistics registry */
  StatisticsRegistry() {}

  /** Construct a statistics registry */
  StatisticsRegistry(const std::string& name);

  /**
   * Set the name of this statistic registry, used as prefix during
   * output.  (This version overrides StatisticsBase::setPrefix().)
   */
  void setPrefix(const std::string& name) override { d_prefix = d_name = name; }

  /** Overridden to avoid the name being printed */
  void flushStat(std::ostream& out) const override;

  void flushInformation(std::ostream& out) const override;

  void safeFlushInformation(int fd) const override;

  SExpr getValue() const override
  {
    std::vector<SExpr> v;
    for(StatSet::iterator i = d_stats.begin(); i != d_stats.end(); ++i) {
      std::vector<SExpr> w;
      w.push_back(SExpr((*i)->getName()));
      w.push_back((*i)->getValue());
      v.push_back(SExpr(w));
    }
    return SExpr(v);
  }

  /**
   * When using CVC4 as a GNATprove backend we ignore most of the statistics,
   * because they consume too much memory when storing the prover's output in
   * memcached.
   *
   * This is implemented with an extra argument to registerStat and
   * unregisterStat. By default all statistics are ignored; those that must
   * stay enabled are registered (and unregistered!) with explicit overriding
   * of a default argument, "ignore = false".
   */

  /** Register a new statistic */
<<<<<<< HEAD
  void registerStat(Stat* s, bool ignore = true) throw(CVC4::IllegalArgumentException);

  /** Unregister a new statistic */
  void unregisterStat(Stat* s, bool ignore = true) throw(CVC4::IllegalArgumentException);
=======
  void registerStat(Stat* s);

  /** Unregister a new statistic */
  void unregisterStat(Stat* s);
>>>>>>> 08ddea9c

};/* class StatisticsRegistry */

class CodeTimer;

/**
 * A timer statistic.  The timer can be started and stopped
 * arbitrarily, like a stopwatch; the value of the statistic at the
 * end is the accumulated time over all (start,stop) pairs.
 */
class CVC4_PUBLIC TimerStat : public BackedStat<timespec> {

  // strange: timespec isn't placed in 'std' namespace ?!
  /** The last start time of this timer */
  timespec d_start;

  /** Whether this timer is currently running */
  bool d_running;

public:

  typedef CVC4::CodeTimer CodeTimer;

  /**
   * Construct a timer statistic with the given name.  Newly-constructed
   * timers have a 0.0 value and are not running.
   */
  TimerStat(const std::string& name)
      : BackedStat<timespec>(name, {0, 0}), d_start{0, 0}, d_running(false) {}

  /** Start the timer. */
  void start();

  /**
   * Stop the timer and update the statistic value with the
   * accumulated time.
   */
  void stop();

  /** If the timer is currently running */
  bool running() const;

  timespec getData() const override;

  void safeFlushInformation(int fd) const override
  {
    // Overwrite the implementation in the superclass because we cannot use
    // getDataRef(): it might return stale data if the timer is currently
    // running.
    ::timespec data = getData();
    safe_print<timespec>(fd, data);
  }

  SExpr getValue() const override;

};/* class TimerStat */

/**
 * Utility class to make it easier to call stop() at the end of a
 * code block.  When constructed, it starts the timer.  When
 * destructed, it stops the timer.
 */
class CodeTimer {
  TimerStat& d_timer;
  bool d_reentrant;

  /** Private copy constructor undefined (no copy permitted). */
  CodeTimer(const CodeTimer& timer) CVC4_UNDEFINED;
  /** Private assignment operator undefined (no copy permitted). */
  CodeTimer& operator=(const CodeTimer& timer) CVC4_UNDEFINED;

public:
  CodeTimer(TimerStat& timer, bool allow_reentrant = false) : d_timer(timer), d_reentrant(false) {
    if(!allow_reentrant || !(d_reentrant = d_timer.running())) {
      d_timer.start();
    }
  }
  ~CodeTimer() {
    if(!d_reentrant) {
      d_timer.stop();
    }
  }
};/* class CodeTimer */

/**
 * Resource-acquisition-is-initialization idiom for statistics
 * registry.  Useful for stack-based statistics (like in the driver).
 * Generally, for statistics kept in a member field of class, it's
 * better to use the above KEEP_STATISTIC(), which does declaration of
 * the member, construction of the statistic, and
 * registration/unregistration.  This RAII class only does
 * registration and unregistration.
 */
class CVC4_PUBLIC RegisterStatistic {
public:
  RegisterStatistic(StatisticsRegistry* reg, Stat* stat);
  ~RegisterStatistic();

private:
  StatisticsRegistry* d_reg;
  Stat* d_stat;

};/* class RegisterStatistic */

#undef __CVC4_USE_STATISTICS

}/* CVC4 namespace */

#endif /* __CVC4__STATISTICS_REGISTRY_H */<|MERGE_RESOLUTION|>--- conflicted
+++ resolved
@@ -700,17 +700,10 @@
    */
 
   /** Register a new statistic */
-<<<<<<< HEAD
   void registerStat(Stat* s, bool ignore = true) throw(CVC4::IllegalArgumentException);
 
-  /** Unregister a new statistic */
+  /** Unregister a statistic */
   void unregisterStat(Stat* s, bool ignore = true) throw(CVC4::IllegalArgumentException);
-=======
-  void registerStat(Stat* s);
-
-  /** Unregister a new statistic */
-  void unregisterStat(Stat* s);
->>>>>>> 08ddea9c
 
 };/* class StatisticsRegistry */
 
