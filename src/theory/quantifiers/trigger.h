/*********************                                                        */
/*! \file trigger.h
 ** \verbatim
 ** Top contributors (to current version):
 **   Tim King, Morgan Deters, Andrew Reynolds
 ** This file is part of the CVC4 project.
 ** Copyright (c) 2009-2016 by the authors listed in the file AUTHORS
 ** in the top-level source directory) and their institutional affiliations.
 ** All rights reserved.  See the file COPYING in the top-level source
 ** directory for licensing information.\endverbatim
 **
 ** \brief trigger class
 **/

#include "cvc4_private.h"

#ifndef __CVC4__THEORY__QUANTIFIERS__TRIGGER_H
#define __CVC4__THEORY__QUANTIFIERS__TRIGGER_H

#include <map>

#include "expr/node.h"
#include "theory/quantifiers/inst_match.h"
#include "options/quantifiers_options.h"

// Forward declarations for defining the Trigger and TriggerTrie.
namespace CVC4 {
namespace theory {

class QuantifiersEngine;

namespace inst {

class IMGenerator;
class InstMatchGenerator;
}/* CVC4::theory::inst namespace */
}/* CVC4::theory namespace */
}/* CVC4 namespace */


namespace CVC4 {
namespace theory {
namespace inst {

class TriggerTermInfo {
public:
  TriggerTermInfo() : d_reqPol(0){}
  ~TriggerTermInfo(){}
  std::vector< Node > d_fv;
  int d_reqPol;
  Node d_reqPolEq;
  void init( Node q, Node n, int reqPol = 0, Node reqPolEq = Node::null() );
};

/** A collect of nodes representing a trigger. */
class Trigger {
 public:
  ~Trigger();

  IMGenerator* getGenerator() { return d_mg; }

  /** reset instantiation round (call this whenever equivalence
   * classes have changed) */
  void resetInstantiationRound();
  /** reset, eqc is the equivalence class to search in (search in any
   * if eqc=null) */
  void reset( Node eqc );
  /** get next match.  must call reset( eqc ) once before this function. */
  bool getNextMatch( Node f, InstMatch& m );
  /** get the match against ground term or formula t.
      the trigger and t should have the same shape.
      Currently the trigger should not be a multi-trigger.
  */
  bool getMatch( Node f, Node t, InstMatch& m);
  /** add ground term t, called when t is added to the TermDb */
  int addTerm( Node t );
  /** return whether this is a multi-trigger */
  bool isMultiTrigger() { return d_nodes.size()>1; }
<<<<<<< HEAD
=======
  /** get inst pattern list */
  Node getInstPattern();
>>>>>>> a58abbe7

  /** add all available instantiations exhaustively, in any equivalence class
      if limitInst>0, limitInst is the max # of instantiations to try */
  int addInstantiations( InstMatch& baseMatch );
  /** mkTrigger method
     ie     : quantifier engine;
     f      : forall something ....
     nodes  : (multi-)trigger
<<<<<<< HEAD
     matchOption : which policy to use for creating matches
                   (one of InstMatchGenerator::MATCH_GEN_* )
=======
>>>>>>> a58abbe7
     keepAll: don't remove unneeded patterns;
     trOption : policy for dealing with triggers that already existed
                (see below)
  */
  enum{
    TR_MAKE_NEW,    //make new trigger even if it already may exist
    TR_GET_OLD,     //return a previous trigger if it had already been created
    TR_RETURN_NULL  //return null if a duplicate is found
  };
<<<<<<< HEAD
  static Trigger* mkTrigger( QuantifiersEngine* qe, Node f,
                             std::vector< Node >& nodes, int matchOption = 0,
                             bool keepAll = true, int trOption = TR_MAKE_NEW );
  static Trigger* mkTrigger( QuantifiersEngine* qe, Node f, Node n,
                             int matchOption = 0, bool keepAll = true,
                             int trOption = TR_MAKE_NEW );
=======
  //nodes input, trNodes output
  static bool mkTriggerTerms( Node q, std::vector< Node >& nodes, unsigned n_vars, std::vector< Node >& trNodes );
  static Trigger* mkTrigger( QuantifiersEngine* qe, Node f, std::vector< Node >& nodes,
                             bool keepAll = true, int trOption = TR_MAKE_NEW, unsigned use_n_vars = 0 );
  static Trigger* mkTrigger( QuantifiersEngine* qe, Node f, Node n, bool keepAll = true,
                             int trOption = TR_MAKE_NEW, unsigned use_n_vars = 0 );
>>>>>>> a58abbe7
  static void collectPatTerms( Node q, Node n, std::vector< Node >& patTerms, quantifiers::TriggerSelMode tstrt,
                               std::vector< Node >& exclude, std::map< Node, TriggerTermInfo >& tinfo,
                               bool filterInst = false );
  /** is usable trigger */
  static bool isUsableTrigger( Node n, Node q );
  static Node getIsUsableTrigger( Node n, Node q );
<<<<<<< HEAD
=======
  static bool isUsableAtomicTrigger( Node n, Node q );
>>>>>>> a58abbe7
  static bool isAtomicTrigger( Node n );
  static bool isAtomicTriggerKind( Kind k );
  static bool isRelationalTrigger( Node n );
  static bool isRelationalTriggerKind( Kind k );
  static bool isCbqiKind( Kind k );
  static bool isSimpleTrigger( Node n );
  static bool isBooleanTermTrigger( Node n );
  static bool isPureTheoryTrigger( Node n );
  static int getTriggerWeight( Node n );
  static bool isLocalTheoryExt( Node n, std::vector< Node >& vars,
                                std::vector< Node >& patTerms );
  /** return data structure for producing matches for this trigger. */
  static InstMatchGenerator* getInstMatchGenerator( Node q, Node n );
  static Node getInversionVariable( Node n );
  static Node getInversion( Node n, Node x );
  /** get all variables that E-matching can possibly handle */
  static void getTriggerVariables( Node icn, Node f, std::vector< Node >& t_vars );

  void debugPrint( const char * c ) {
    Trace(c) << "TRIGGER( ";
    for( int i=0; i<(int)d_nodes.size(); i++ ){
      if( i>0 ){ Trace(c) << ", "; }
      Trace(c) << d_nodes[i];
    }
    Trace(c) << " )";
  }
private:
  /** trigger constructor */
<<<<<<< HEAD
  Trigger( QuantifiersEngine* ie, Node f, std::vector< Node >& nodes, int matchOption = 0 );
=======
  Trigger( QuantifiersEngine* ie, Node f, std::vector< Node >& nodes );
>>>>>>> a58abbe7

  /** is subterm of trigger usable */
  static bool isUsable( Node n, Node q );
  static Node getIsUsableEq( Node q, Node eq );
  static bool isUsableEqTerms( Node q, Node n1, Node n2 );
  /** collect all APPLY_UF pattern terms for f in n */
  static bool collectPatTerms2( Node q, Node n, std::map< Node, Node >& visited, std::map< Node, TriggerTermInfo >& tinfo, 
                                quantifiers::TriggerSelMode tstrt, std::vector< Node >& exclude, std::vector< Node >& added,
                                bool pol, bool hasPol, bool epol, bool hasEPol );

  std::vector< Node > d_nodes;

  /** the quantifiers engine */
  QuantifiersEngine* d_quantEngine;
  /** the quantifier this trigger is for */
  Node d_f;
  /** match generators */
  IMGenerator* d_mg;
}; /* class Trigger */

/** a trie of triggers */
class TriggerTrie {
public:
  TriggerTrie();
  ~TriggerTrie();

  inst::Trigger* getTrigger( std::vector< Node >& nodes ){
    std::vector< Node > temp;
    temp.insert( temp.begin(), nodes.begin(), nodes.end() );
    std::sort( temp.begin(), temp.end() );
    return getTrigger2( temp );
  }
  void addTrigger( std::vector< Node >& nodes, inst::Trigger* t ){
    std::vector< Node > temp;
    temp.insert( temp.begin(), nodes.begin(), nodes.end() );
    std::sort( temp.begin(), temp.end() );
    return addTrigger2( temp, t );
  }
private:
  inst::Trigger* getTrigger2( std::vector< Node >& nodes );
  void addTrigger2( std::vector< Node >& nodes, inst::Trigger* t );

  std::vector< inst::Trigger* > d_tr;
  std::map< TNode, TriggerTrie* > d_children;
};/* class inst::Trigger::TriggerTrie */

}/* CVC4::theory::inst namespace */
}/* CVC4::theory namespace */
}/* CVC4 namespace */

#endif /* __CVC4__THEORY__QUANTIFIERS__TRIGGER_H */<|MERGE_RESOLUTION|>--- conflicted
+++ resolved
@@ -76,11 +76,8 @@
   int addTerm( Node t );
   /** return whether this is a multi-trigger */
   bool isMultiTrigger() { return d_nodes.size()>1; }
-<<<<<<< HEAD
-=======
   /** get inst pattern list */
   Node getInstPattern();
->>>>>>> a58abbe7
 
   /** add all available instantiations exhaustively, in any equivalence class
       if limitInst>0, limitInst is the max # of instantiations to try */
@@ -89,11 +86,6 @@
      ie     : quantifier engine;
      f      : forall something ....
      nodes  : (multi-)trigger
-<<<<<<< HEAD
-     matchOption : which policy to use for creating matches
-                   (one of InstMatchGenerator::MATCH_GEN_* )
-=======
->>>>>>> a58abbe7
      keepAll: don't remove unneeded patterns;
      trOption : policy for dealing with triggers that already existed
                 (see below)
@@ -103,31 +95,19 @@
     TR_GET_OLD,     //return a previous trigger if it had already been created
     TR_RETURN_NULL  //return null if a duplicate is found
   };
-<<<<<<< HEAD
-  static Trigger* mkTrigger( QuantifiersEngine* qe, Node f,
-                             std::vector< Node >& nodes, int matchOption = 0,
-                             bool keepAll = true, int trOption = TR_MAKE_NEW );
-  static Trigger* mkTrigger( QuantifiersEngine* qe, Node f, Node n,
-                             int matchOption = 0, bool keepAll = true,
-                             int trOption = TR_MAKE_NEW );
-=======
   //nodes input, trNodes output
   static bool mkTriggerTerms( Node q, std::vector< Node >& nodes, unsigned n_vars, std::vector< Node >& trNodes );
   static Trigger* mkTrigger( QuantifiersEngine* qe, Node f, std::vector< Node >& nodes,
                              bool keepAll = true, int trOption = TR_MAKE_NEW, unsigned use_n_vars = 0 );
   static Trigger* mkTrigger( QuantifiersEngine* qe, Node f, Node n, bool keepAll = true,
                              int trOption = TR_MAKE_NEW, unsigned use_n_vars = 0 );
->>>>>>> a58abbe7
   static void collectPatTerms( Node q, Node n, std::vector< Node >& patTerms, quantifiers::TriggerSelMode tstrt,
                                std::vector< Node >& exclude, std::map< Node, TriggerTermInfo >& tinfo,
                                bool filterInst = false );
   /** is usable trigger */
   static bool isUsableTrigger( Node n, Node q );
   static Node getIsUsableTrigger( Node n, Node q );
-<<<<<<< HEAD
-=======
   static bool isUsableAtomicTrigger( Node n, Node q );
->>>>>>> a58abbe7
   static bool isAtomicTrigger( Node n );
   static bool isAtomicTriggerKind( Kind k );
   static bool isRelationalTrigger( Node n );
@@ -156,11 +136,7 @@
   }
 private:
   /** trigger constructor */
-<<<<<<< HEAD
-  Trigger( QuantifiersEngine* ie, Node f, std::vector< Node >& nodes, int matchOption = 0 );
-=======
   Trigger( QuantifiersEngine* ie, Node f, std::vector< Node >& nodes );
->>>>>>> a58abbe7
 
   /** is subterm of trigger usable */
   static bool isUsable( Node n, Node q );
