/*********************                                                        */
/*! \file theory_engine.cpp
 ** \verbatim
 ** Top contributors (to current version):
 **   Dejan Jovanovic, Morgan Deters, Tim King
 ** This file is part of the CVC4 project.
 ** Copyright (c) 2009-2016 by the authors listed in the file AUTHORS
 ** in the top-level source directory) and their institutional affiliations.
 ** All rights reserved.  See the file COPYING in the top-level source
 ** directory for licensing information.\endverbatim
 **
 ** \brief The theory engine
 **
 ** The theory engine.
 **/

#include "theory/theory_engine.h"

#include <list>
#include <vector>

#include "decision/decision_engine.h"
#include "expr/attribute.h"
#include "expr/node.h"
#include "expr/node_builder.h"
#include "options/bv_options.h"
#include "options/options.h"
#include "options/quantifiers_options.h"
#include "proof/cnf_proof.h"
#include "proof/lemma_proof.h"
#include "proof/proof_manager.h"
#include "proof/theory_proof.h"
#include "smt/ite_removal.h"
#include "smt/logic_exception.h"
#include "smt_util/lemma_output_channel.h"
#include "smt_util/node_visitor.h"
#include "theory/arith/arith_ite_utils.h"
#include "theory/bv/theory_bv_utils.h"
#include "theory/ite_utilities.h"
#include "theory/quantifiers/first_order_model.h"
#include "theory/quantifiers/model_engine.h"
#include "theory/quantifiers/theory_quantifiers.h"
#include "theory/quantifiers_engine.h"
#include "theory/rewriter.h"
#include "theory/theory.h"
#include "theory/theory_model.h"
#include "theory/theory_traits.h"
#include "theory/uf/equality_engine.h"
#include "theory/unconstrained_simplifier.h"
#include "util/resource_manager.h"

using namespace std;

using namespace CVC4::theory;

namespace CVC4 {

inline void flattenAnd(Node n, std::vector<TNode>& out){
  Assert(n.getKind() == kind::AND);
  for(Node::iterator i=n.begin(), i_end=n.end(); i != i_end; ++i){
    Node curr = *i;
    if(curr.getKind() == kind::AND){
      flattenAnd(curr, out);
    }else{
      out.push_back(curr);
    }
  }
}

inline Node flattenAnd(Node n){
  std::vector<TNode> out;
  flattenAnd(n, out);
  return NodeManager::currentNM()->mkNode(kind::AND, out);
}

theory::LemmaStatus TheoryEngine::EngineOutputChannel::lemma(TNode lemma,
                                                             ProofRule rule,
                                                             bool removable,
                                                             bool preprocess,
                                                             bool sendAtoms)
  throw(TypeCheckingExceptionPrivate, AssertionException, UnsafeInterruptException) {
  Debug("theory::lemma") << "EngineOutputChannel<" << d_theory << ">::lemma(" << lemma << ")" << ", preprocess = " << preprocess << std::endl;
  ++ d_statistics.lemmas;
  d_engine->d_outputChannelUsed = true;

  LemmaProofRecipe* proofRecipe = NULL;
  PROOF({
      // Theory lemmas have one step that proves the empty clause
      proofRecipe = new LemmaProofRecipe;

      Node emptyNode;
      LemmaProofRecipe::ProofStep proofStep(d_theory, emptyNode);

      Node rewritten;
      if (lemma.getKind() == kind::OR) {
        for (unsigned i = 0; i < lemma.getNumChildren(); ++i) {
          rewritten = theory::Rewriter::rewrite(lemma[i]);
          if (rewritten != lemma[i]) {
            proofRecipe->addRewriteRule(lemma[i].negate(), rewritten.negate());
          }
          proofStep.addAssertion(lemma[i]);
          proofRecipe->addBaseAssertion(rewritten);
        }
      } else {
        rewritten = theory::Rewriter::rewrite(lemma);
        if (rewritten != lemma) {
          proofRecipe->addRewriteRule(lemma.negate(), rewritten.negate());
        }
        proofStep.addAssertion(lemma);
        proofRecipe->addBaseAssertion(rewritten);
      }
      proofRecipe->addStep(proofStep);
    });

  theory::LemmaStatus result = d_engine->lemma(lemma,
                                               rule,
                                               false,
                                               removable,
                                               preprocess,
                                               sendAtoms ? d_theory : theory::THEORY_LAST,
                                               proofRecipe);
  PROOF(delete proofRecipe;);
  return result;
}

theory::LemmaStatus TheoryEngine::EngineOutputChannel::splitLemma(TNode lemma, bool removable)
  throw(TypeCheckingExceptionPrivate, AssertionException, UnsafeInterruptException) {
  Debug("theory::lemma") << "EngineOutputChannel<" << d_theory << ">::lemma(" << lemma << ")" << std::endl;
  ++ d_statistics.lemmas;
  d_engine->d_outputChannelUsed = true;


  LemmaProofRecipe* proofRecipe = NULL;
  Debug("pf::explain") << "TheoryEngine::EngineOutputChannel::splitLemma( " << lemma << " )" << std::endl;
  theory::LemmaStatus result = d_engine->lemma(lemma, RULE_SPLIT, false, removable, false, d_theory, proofRecipe);
  return result;
}

bool TheoryEngine::EngineOutputChannel::propagate(TNode literal)
  throw(AssertionException, UnsafeInterruptException) {
  Debug("theory::propagate") << "EngineOutputChannel<" << d_theory << ">::propagate(" << literal << ")" << std::endl;
  ++ d_statistics.propagations;
  d_engine->d_outputChannelUsed = true;
  return d_engine->propagate(literal, d_theory);
}

void TheoryEngine::EngineOutputChannel::conflict(TNode conflictNode, Proof* pf)
  throw(AssertionException, UnsafeInterruptException) {
  Trace("theory::conflict") << "EngineOutputChannel<" << d_theory << ">::conflict(" << conflictNode << ")" << std::endl;
  Assert (pf == NULL); // Theory shouldn't be producing proofs yet
  ++ d_statistics.conflicts;
  d_engine->d_outputChannelUsed = true;
  d_engine->conflict(conflictNode, d_theory);
}

void TheoryEngine::finishInit() {
  // initialize the quantifiers engine
  d_quantEngine = new QuantifiersEngine(d_context, d_userContext, this);

  if (d_logicInfo.isQuantified()) {
    d_quantEngine->finishInit();
    Assert(d_masterEqualityEngine == 0);
    d_masterEqualityEngine = new eq::EqualityEngine(d_masterEENotify,getSatContext(), "theory::master", false);

    for(TheoryId theoryId = theory::THEORY_FIRST; theoryId != theory::THEORY_LAST; ++ theoryId) {
      if (d_theoryTable[theoryId]) {
        d_theoryTable[theoryId]->setQuantifiersEngine(d_quantEngine);
        d_theoryTable[theoryId]->setMasterEqualityEngine(d_masterEqualityEngine);
      }
    }
  }

  for(TheoryId theoryId = theory::THEORY_FIRST; theoryId != theory::THEORY_LAST; ++ theoryId) {
    if (d_theoryTable[theoryId]) {
      d_theoryTable[theoryId]->finishInit();
    }
  }
}

void TheoryEngine::eqNotifyNewClass(TNode t){
  if (d_logicInfo.isQuantified()) {
    d_quantEngine->eqNotifyNewClass( t );
  }
}

void TheoryEngine::eqNotifyPreMerge(TNode t1, TNode t2){
  if (d_logicInfo.isQuantified()) {
    d_quantEngine->eqNotifyPreMerge( t1, t2 );
  }
}

void TheoryEngine::eqNotifyPostMerge(TNode t1, TNode t2){
  if (d_logicInfo.isQuantified()) {
    d_quantEngine->eqNotifyPostMerge( t1, t2 );
  }
}

void TheoryEngine::eqNotifyDisequal(TNode t1, TNode t2, TNode reason){
  if (d_logicInfo.isQuantified()) {
    d_quantEngine->eqNotifyDisequal( t1, t2, reason );
  }
}


TheoryEngine::TheoryEngine(context::Context* context,
                           context::UserContext* userContext,
                           RemoveITE& iteRemover,
                           const LogicInfo& logicInfo,
                           LemmaChannels* channels)
: d_propEngine(NULL),
  d_decisionEngine(NULL),
  d_context(context),
  d_userContext(userContext),
  d_logicInfo(logicInfo),
  d_sharedTerms(this, context),
  d_masterEqualityEngine(NULL),
  d_masterEENotify(*this),
  d_quantEngine(NULL),
  d_curr_model(NULL),
  d_curr_model_builder(NULL),
  d_ppCache(),
  d_possiblePropagations(context),
  d_hasPropagated(context),
  d_inConflict(context, false),
  d_hasShutDown(false),
  d_incomplete(context, false),
  d_propagationMap(context),
  d_propagationMapTimestamp(context, 0),
  d_propagatedLiterals(context),
  d_propagatedLiteralsIndex(context, 0),
  d_atomRequests(context),
  d_iteRemover(iteRemover),
  d_combineTheoriesTime("TheoryEngine::combineTheoriesTime"),
  d_true(),
  d_false(),
  d_interrupted(false),
  d_resourceManager(NodeManager::currentResourceManager()),
  d_channels(channels),
  d_inPreregister(false),
  d_factsAsserted(context, false),
  d_preRegistrationVisitor(this, context),
  d_sharedTermsVisitor(d_sharedTerms),
  d_unconstrainedSimp(new UnconstrainedSimplifier(context, logicInfo)),
  d_bvToBoolPreprocessor(),
  d_theoryAlternatives(),
  d_attr_handle(),
  d_arithSubstitutionsAdded("theory::arith::zzz::arith::substitutions", 0)
{
  for(TheoryId theoryId = theory::THEORY_FIRST; theoryId != theory::THEORY_LAST;
      ++ theoryId)
  {
    d_theoryTable[theoryId] = NULL;
    d_theoryOut[theoryId] = NULL;
  }

  // build model information if applicable
  d_curr_model = new theory::TheoryModel(userContext, "DefaultModel", true);
  d_curr_model_builder = new theory::TheoryEngineModelBuilder(this);

  smtStatisticsRegistry()->registerStat(&d_combineTheoriesTime);
  d_true = NodeManager::currentNM()->mkConst<bool>(true);
  d_false = NodeManager::currentNM()->mkConst<bool>(false);

#ifdef CVC4_PROOF
  ProofManager::currentPM()->initTheoryProofEngine();
#endif

  d_iteUtilities = new ITEUtilities(d_iteRemover.getContainsVisitor());

  smtStatisticsRegistry()->registerStat(&d_arithSubstitutionsAdded);
}

TheoryEngine::~TheoryEngine() {
  Assert(d_hasShutDown);

  for(TheoryId theoryId = theory::THEORY_FIRST; theoryId != theory::THEORY_LAST; ++ theoryId) {
    if(d_theoryTable[theoryId] != NULL) {
      delete d_theoryTable[theoryId];
      delete d_theoryOut[theoryId];
    }
  }

  delete d_curr_model_builder;
  delete d_curr_model;

  delete d_quantEngine;

  delete d_masterEqualityEngine;

  smtStatisticsRegistry()->unregisterStat(&d_combineTheoriesTime);

  delete d_unconstrainedSimp;

  delete d_iteUtilities;

  smtStatisticsRegistry()->unregisterStat(&d_arithSubstitutionsAdded);
}

void TheoryEngine::interrupt() throw(ModalException) {
  d_interrupted = true;
}

void TheoryEngine::preRegister(TNode preprocessed) {

  Debug("theory") << "TheoryEngine::preRegister( " << preprocessed << ")" << std::endl;
  if(Dump.isOn("missed-t-propagations")) {
    d_possiblePropagations.push_back(preprocessed);
  }
  d_preregisterQueue.push(preprocessed);

  if (!d_inPreregister) {
    // We're in pre-register
    d_inPreregister = true;

    // Process the pre-registration queue
    while (!d_preregisterQueue.empty()) {
      // Get the next atom to pre-register
      preprocessed = d_preregisterQueue.front();
      d_preregisterQueue.pop();

      if (d_logicInfo.isSharingEnabled() && preprocessed.getKind() == kind::EQUAL) {
        // When sharing is enabled, we propagate from the shared terms manager also
        d_sharedTerms.addEqualityToPropagate(preprocessed);
      }

      // Pre-register the terms in the atom
      Theory::Set theories = NodeVisitor<PreRegisterVisitor>::run(d_preRegistrationVisitor, preprocessed);
      theories = Theory::setRemove(THEORY_BOOL, theories);
      // Remove the top theory, if any more that means multiple theories were involved
      bool multipleTheories = Theory::setRemove(Theory::theoryOf(preprocessed), theories);
      TheoryId i;
      // These checks don't work with finite model finding, because it
      // uses Rational constants to represent cardinality constraints,
      // even though arithmetic isn't actually involved.
      if(!options::finiteModelFind()) {
        while((i = Theory::setPop(theories)) != THEORY_LAST) {
          if(!d_logicInfo.isTheoryEnabled(i)) {
            LogicInfo newLogicInfo = d_logicInfo.getUnlockedCopy();
            newLogicInfo.enableTheory(i);
            newLogicInfo.lock();
            stringstream ss;
            ss << "The logic was specified as " << d_logicInfo.getLogicString()
               << ", which doesn't include " << i
               << ", but found a term in that theory." << endl
               << "You might want to extend your logic to "
               << newLogicInfo.getLogicString() << endl;
            throw LogicException(ss.str());
          }
        }
      }
      if (multipleTheories) {
        // Collect the shared terms if there are multiple theories
        NodeVisitor<SharedTermsVisitor>::run(d_sharedTermsVisitor, preprocessed);
      }
    }

    // Leaving pre-register
    d_inPreregister = false;
  }
}

void TheoryEngine::printAssertions(const char* tag) {
  if (Trace.isOn(tag)) {

    for (TheoryId theoryId = THEORY_FIRST; theoryId < THEORY_LAST; ++theoryId) {
      Theory* theory = d_theoryTable[theoryId];
      if (theory && d_logicInfo.isTheoryEnabled(theoryId)) {
        Trace(tag) << "--------------------------------------------" << endl;
        Trace(tag) << "Assertions of " << theory->getId() << ": " << endl;
        context::CDList<Assertion>::const_iterator it = theory->facts_begin(), it_end = theory->facts_end();
        for (unsigned i = 0; it != it_end; ++ it, ++i) {
            if ((*it).isPreregistered) {
              Trace(tag) << "[" << i << "]: ";
            } else {
              Trace(tag) << "(" << i << "): ";
            }
            Trace(tag) << (*it).assertion << endl;
        }

        if (d_logicInfo.isSharingEnabled()) {
          Trace(tag) << "Shared terms of " << theory->getId() << ": " << endl;
          context::CDList<TNode>::const_iterator it = theory->shared_terms_begin(), it_end = theory->shared_terms_end();
          for (unsigned i = 0; it != it_end; ++ it, ++i) {
              Trace(tag) << "[" << i << "]: " << (*it) << endl;
          }
        }
      }
    }
  }
}

void TheoryEngine::dumpAssertions(const char* tag) {
  if (Dump.isOn(tag)) {
    Dump(tag) << CommentCommand("Starting completeness check");
    for (TheoryId theoryId = THEORY_FIRST; theoryId < THEORY_LAST; ++theoryId) {
      Theory* theory = d_theoryTable[theoryId];
      if (theory && d_logicInfo.isTheoryEnabled(theoryId)) {
        Dump(tag) << CommentCommand("Completeness check");
        Dump(tag) << PushCommand();

        // Dump the shared terms
        if (d_logicInfo.isSharingEnabled()) {
          Dump(tag) << CommentCommand("Shared terms");
          context::CDList<TNode>::const_iterator it = theory->shared_terms_begin(), it_end = theory->shared_terms_end();
          for (unsigned i = 0; it != it_end; ++ it, ++i) {
              stringstream ss;
              ss << (*it);
              Dump(tag) << CommentCommand(ss.str());
          }
        }

        // Dump the assertions
        Dump(tag) << CommentCommand("Assertions");
        context::CDList<Assertion>::const_iterator it = theory->facts_begin(), it_end = theory->facts_end();
        for (; it != it_end; ++ it) {
          // Get the assertion
          Node assertionNode = (*it).assertion;
          // Purify all the terms

          if ((*it).isPreregistered) {
            Dump(tag) << CommentCommand("Preregistered");
          } else {
            Dump(tag) << CommentCommand("Shared assertion");
          }
          Dump(tag) << AssertCommand(assertionNode.toExpr());
        }
        Dump(tag) << CheckSatCommand();

        Dump(tag) << PopCommand();
      }
    }
  }
}

/**
 * Check all (currently-active) theories for conflicts.
 * @param effort the effort level to use
 */
void TheoryEngine::check(Theory::Effort effort) {
  // spendResource();

  // Reset the interrupt flag
  d_interrupted = false;

#ifdef CVC4_FOR_EACH_THEORY_STATEMENT
#undef CVC4_FOR_EACH_THEORY_STATEMENT
#endif
#define CVC4_FOR_EACH_THEORY_STATEMENT(THEORY) \
    if (theory::TheoryTraits<THEORY>::hasCheck && d_logicInfo.isTheoryEnabled(THEORY)) { \
       theoryOf(THEORY)->check(effort); \
       if (d_inConflict) { \
         Debug("conflict") << THEORY << " in conflict. " << std::endl; \
         break; \
       } \
    }

  // Do the checking
  try {

    // Mark the output channel unused (if this is FULL_EFFORT, and nothing
    // is done by the theories, no additional check will be needed)
    d_outputChannelUsed = false;

    // Mark the lemmas flag (no lemmas added)
    d_lemmasAdded = false;

    Debug("theory") << "TheoryEngine::check(" << effort << "): d_factsAsserted = " << (d_factsAsserted ? "true" : "false") << endl;

    // If in full effort, we have a fake new assertion just to jumpstart the checking
    if (Theory::fullEffort(effort)) {
      d_factsAsserted = true;
    }

    // Check until done
    while (d_factsAsserted && !d_inConflict && !d_lemmasAdded) {

      Debug("theory") << "TheoryEngine::check(" << effort << "): running check" << endl;

      Trace("theory::assertions") << endl;
      if (Trace.isOn("theory::assertions")) {
        printAssertions("theory::assertions");
      }

      if(Theory::fullEffort(effort)) {
        Trace("theory::assertions::fulleffort") << endl;
        if (Trace.isOn("theory::assertions::fulleffort")) {
          printAssertions("theory::assertions::fulleffort");
        }
      }

      // Note that we've discharged all the facts
      d_factsAsserted = false;

      // Do the checking
      CVC4_FOR_EACH_THEORY;

      if(Dump.isOn("missed-t-conflicts")) {
        Dump("missed-t-conflicts")
            << CommentCommand("Completeness check for T-conflicts; expect sat")
            << CheckSatCommand();
      }

      Debug("theory") << "TheoryEngine::check(" << effort << "): running propagation after the initial check" << endl;

      // We are still satisfiable, propagate as much as possible
      propagate(effort);

      // We do combination if all has been processed and we are in fullcheck
      if (Theory::fullEffort(effort) && d_logicInfo.isSharingEnabled() && !d_factsAsserted && !d_lemmasAdded && !d_inConflict) {
        // Do the combination
        Debug("theory") << "TheoryEngine::check(" << effort << "): running combination" << endl;
        combineTheories();
        if(d_logicInfo.isQuantified()){
          d_quantEngine->notifyCombineTheories();
        }
      }
    }

    // Must consult quantifiers theory for last call to ensure sat, or otherwise add a lemma
    if( effort == Theory::EFFORT_FULL && ! d_inConflict && ! needCheck() ) {
      //calls to theories requiring the model go here
      //FIXME: this should not be theory-specific
      if(d_logicInfo.isTheoryEnabled(THEORY_SEP)) {
        Assert( d_theoryTable[THEORY_SEP]!=NULL );
        if( d_theoryTable[THEORY_SEP]->hasFacts() ){
          // must build model at this point
          d_curr_model_builder->buildModel(getModel(), false);
          d_theoryTable[THEORY_SEP]->check(Theory::EFFORT_LAST_CALL);
        }
      }
<<<<<<< HEAD
      Trace("theory::assertions-model") << endl;
      if (Trace.isOn("theory::assertions-model")) {
        printAssertions("theory::assertions-model");
=======
      if( ! d_inConflict && ! needCheck() ){
        if(d_logicInfo.isQuantified()) {
          // quantifiers engine must pass effort last call check
          d_quantEngine->check(Theory::EFFORT_LAST_CALL);
          // if returning incomplete or SAT, we have ensured that the model in the quantifiers engine has been built
        } else if(options::produceModels()) {
          // must build model at this point
          d_curr_model_builder->buildModel(getModel(), true);
        }
        Trace("theory::assertions-model") << endl;
        if (Trace.isOn("theory::assertions-model")) {
          printAssertions("theory::assertions-model");
        }
>>>>>>> a58abbe7
      }
    }

    Debug("theory") << "TheoryEngine::check(" << effort << "): done, we are " << (d_inConflict ? "unsat" : "sat") << (d_lemmasAdded ? " with new lemmas" : " with no new lemmas");
    Debug("theory") << ", need check = " << (needCheck() ? "YES" : "NO") << endl;

    if(!d_inConflict && Theory::fullEffort(effort) && d_masterEqualityEngine != NULL && !d_lemmasAdded) {
      AlwaysAssert(d_masterEqualityEngine->consistent());
    }
  } catch(const theory::Interrupted&) {
    Trace("theory") << "TheoryEngine::check() => interrupted" << endl;
  }
  // If fulleffort, check all theories
  if(Dump.isOn("theory::fullcheck") && Theory::fullEffort(effort)) {
    if (!d_inConflict && !needCheck()) {
      dumpAssertions("theory::fullcheck");
    }
  }
}

void TheoryEngine::combineTheories() {

  Trace("combineTheories") << "TheoryEngine::combineTheories()" << endl;

  TimerStat::CodeTimer combineTheoriesTimer(d_combineTheoriesTime);

  // Care graph we'll be building
  CareGraph careGraph;

#ifdef CVC4_FOR_EACH_THEORY_STATEMENT
#undef CVC4_FOR_EACH_THEORY_STATEMENT
#endif
#define CVC4_FOR_EACH_THEORY_STATEMENT(THEORY) \
  if (theory::TheoryTraits<THEORY>::isParametric && d_logicInfo.isTheoryEnabled(THEORY)) { \
    theoryOf(THEORY)->getCareGraph(careGraph); \
  }

  // Call on each parametric theory to give us its care graph
  CVC4_FOR_EACH_THEORY;

  Trace("combineTheories") << "TheoryEngine::combineTheories(): care graph size = " << careGraph.size() << endl;

  // Now add splitters for the ones we are interested in
  CareGraph::const_iterator care_it = careGraph.begin();
  CareGraph::const_iterator care_it_end = careGraph.end();

  for (; care_it != care_it_end; ++ care_it) {
    const CarePair& carePair = *care_it;

    Debug("combineTheories") << "TheoryEngine::combineTheories(): checking " << carePair.a << " = " << carePair.b << " from " << carePair.theory << endl;

    Assert(d_sharedTerms.isShared(carePair.a) || carePair.a.isConst());
    Assert(d_sharedTerms.isShared(carePair.b) || carePair.b.isConst());

    // The equality in question (order for no repetition)
    Node equality = carePair.a.eqNode(carePair.b);
    // EqualityStatus es = getEqualityStatus(carePair.a, carePair.b);
    // Debug("combineTheories") << "TheoryEngine::combineTheories(): " <<
    //   (es == EQUALITY_TRUE_AND_PROPAGATED ? "EQUALITY_TRUE_AND_PROPAGATED" :
    //   es == EQUALITY_FALSE_AND_PROPAGATED ? "EQUALITY_FALSE_AND_PROPAGATED" :
    //   es == EQUALITY_TRUE ? "EQUALITY_TRUE" :
    //   es == EQUALITY_FALSE ? "EQUALITY_FALSE" :
    //   es == EQUALITY_TRUE_IN_MODEL ? "EQUALITY_TRUE_IN_MODEL" :
    //   es == EQUALITY_FALSE_IN_MODEL ? "EQUALITY_FALSE_IN_MODEL" :
    //   es == EQUALITY_UNKNOWN ? "EQUALITY_UNKNOWN" :
    //    "Unexpected case") << endl;

    // We need to split on it
    Debug("combineTheories") << "TheoryEngine::combineTheories(): requesting a split " << endl;
<<<<<<< HEAD
    lemma(equality.orNode(equality.notNode()), RULE_INVALID, false, false, false, carePair.theory, carePair.theory);
=======

    LemmaProofRecipe* proofRecipe = NULL;
    lemma(equality.orNode(equality.notNode()), RULE_INVALID, false, false, false, carePair.theory, proofRecipe);

>>>>>>> a58abbe7
    // This code is supposed to force preference to follow what the theory models already have
    // but it doesn't seem to make a big difference - need to explore more -Clark
    // if (true) {
    //   if (es == EQUALITY_TRUE || es == EQUALITY_TRUE_IN_MODEL) {
    Node e = ensureLiteral(equality);
    d_propEngine->requirePhase(e, true);
    //   }
    //   else if (es == EQUALITY_FALSE_IN_MODEL) {
    //     Node e = ensureLiteral(equality);
    //     d_propEngine->requirePhase(e, false);
    //   }
    // }
  }
}

void TheoryEngine::propagate(Theory::Effort effort) {
  // Reset the interrupt flag
  d_interrupted = false;

  // Definition of the statement that is to be run by every theory
#ifdef CVC4_FOR_EACH_THEORY_STATEMENT
#undef CVC4_FOR_EACH_THEORY_STATEMENT
#endif
#define CVC4_FOR_EACH_THEORY_STATEMENT(THEORY) \
  if (theory::TheoryTraits<THEORY>::hasPropagate && d_logicInfo.isTheoryEnabled(THEORY)) { \
    theoryOf(THEORY)->propagate(effort); \
  }

  // Reset the interrupt flag
  d_interrupted = false;

  // Propagate for each theory using the statement above
  CVC4_FOR_EACH_THEORY;

  if(Dump.isOn("missed-t-propagations")) {
    for(unsigned i = 0; i < d_possiblePropagations.size(); ++i) {
      Node atom = d_possiblePropagations[i];
      bool value;
      if(d_propEngine->hasValue(atom, value)) {
        continue;
      }
      // Doesn't have a value, check it (and the negation)
      if(d_hasPropagated.find(atom) == d_hasPropagated.end()) {
        Dump("missed-t-propagations")
          << CommentCommand("Completeness check for T-propagations; expect invalid")
          << EchoCommand(atom.toString())
          << QueryCommand(atom.toExpr())
          << EchoCommand(atom.notNode().toString())
          << QueryCommand(atom.notNode().toExpr());
      }
    }
  }
}

Node TheoryEngine::getNextDecisionRequest() {
  // Definition of the statement that is to be run by every theory
#ifdef CVC4_FOR_EACH_THEORY_STATEMENT
#undef CVC4_FOR_EACH_THEORY_STATEMENT
#endif
#define CVC4_FOR_EACH_THEORY_STATEMENT(THEORY) \
  if (theory::TheoryTraits<THEORY>::hasGetNextDecisionRequest && d_logicInfo.isTheoryEnabled(THEORY)) { \
    Node n = theoryOf(THEORY)->getNextDecisionRequest(); \
    if(! n.isNull()) { \
      return n; \
    } \
  }

  // Request decision from each theory using the statement above
  CVC4_FOR_EACH_THEORY;

  return TNode();
}

bool TheoryEngine::properConflict(TNode conflict) const {
  bool value;
  if (conflict.getKind() == kind::AND) {
    for (unsigned i = 0; i < conflict.getNumChildren(); ++ i) {
      if (! getPropEngine()->hasValue(conflict[i], value)) {
        Debug("properConflict") << "Bad conflict is due to unassigned atom: "
                                << conflict[i] << endl;
        return false;
      }
      if (! value) {
        Debug("properConflict") << "Bad conflict is due to false atom: "
                                << conflict[i] << endl;
        return false;
      }
      if (conflict[i] != Rewriter::rewrite(conflict[i])) {
        Debug("properConflict") << "Bad conflict is due to atom not in normal form: "
                                << conflict[i] << " vs " << Rewriter::rewrite(conflict[i]) << endl;
        return false;
      }
    }
  } else {
    if (! getPropEngine()->hasValue(conflict, value)) {
      Debug("properConflict") << "Bad conflict is due to unassigned atom: "
                              << conflict << endl;
      return false;
    }
    if(! value) {
      Debug("properConflict") << "Bad conflict is due to false atom: "
                              << conflict << endl;
      return false;
    }
    if (conflict != Rewriter::rewrite(conflict)) {
      Debug("properConflict") << "Bad conflict is due to atom not in normal form: "
                              << conflict << " vs " << Rewriter::rewrite(conflict) << endl;
      return false;
    }
  }
  return true;
}

bool TheoryEngine::properPropagation(TNode lit) const {
  if(!getPropEngine()->isSatLiteral(lit)) {
    return false;
  }
  bool b;
  return !getPropEngine()->hasValue(lit, b);
}

bool TheoryEngine::properExplanation(TNode node, TNode expl) const {
  // Explanation must be either a conjunction of true literals that have true SAT values already
  // or a singled literal that has a true SAT value already.
  if (expl.getKind() == kind::AND) {
    for (unsigned i = 0; i < expl.getNumChildren(); ++ i) {
      bool value;
      if (!d_propEngine->hasValue(expl[i], value) || !value) {
        return false;
      }
    }
  } else {
    bool value;
    return d_propEngine->hasValue(expl, value) && value;
  }
  return true;
}

void TheoryEngine::collectModelInfo( theory::TheoryModel* m, bool fullModel ){
  //have shared term engine collectModelInfo
  //  d_sharedTerms.collectModelInfo( m, fullModel );
  // Consult each active theory to get all relevant information
  // concerning the model.
  for(TheoryId theoryId = theory::THEORY_FIRST; theoryId < theory::THEORY_LAST; ++theoryId) {
    if(d_logicInfo.isTheoryEnabled(theoryId)) {
      Trace("model-builder") << "  CollectModelInfo on theory: " << theoryId << endl;
      d_theoryTable[theoryId]->collectModelInfo( m, fullModel );
    }
  }
  // Get the Boolean variables
  vector<TNode> boolVars;
  d_propEngine->getBooleanVariables(boolVars);
  vector<TNode>::iterator it, iend = boolVars.end();
  bool hasValue, value;
  for (it = boolVars.begin(); it != iend; ++it) {
    TNode var = *it;
    hasValue = d_propEngine->hasValue(var, value);
    // TODO: Assert that hasValue is true?
    if (!hasValue) {
      value = false;
    }
    Trace("model-builder-assertions") << "(assert" << (value ? " " : " (not ") << var << (value ? ");" : "));") << endl;
    m->assertPredicate(var, value);
  }
}

/* get model */
TheoryModel* TheoryEngine::getModel() {
  Debug("model") << "TheoryEngine::getModel()" << endl;
  if( d_logicInfo.isQuantified() ) {
    Debug("model") << "Get model from quantifiers engine." << endl;
    return d_quantEngine->getModel();
  } else {
    Debug("model") << "Get default model." << endl;
    return d_curr_model;
  }
}

bool TheoryEngine::presolve() {
  // Reset the interrupt flag
  d_interrupted = false;

  try {
    // Definition of the statement that is to be run by every theory
#ifdef CVC4_FOR_EACH_THEORY_STATEMENT
#undef CVC4_FOR_EACH_THEORY_STATEMENT
#endif
#define CVC4_FOR_EACH_THEORY_STATEMENT(THEORY) \
    if (theory::TheoryTraits<THEORY>::hasPresolve) {    \
      theoryOf(THEORY)->presolve(); \
      if(d_inConflict) { \
        return true; \
      } \
    }

    // Presolve for each theory using the statement above
    CVC4_FOR_EACH_THEORY;
  } catch(const theory::Interrupted&) {
    Trace("theory") << "TheoryEngine::presolve() => interrupted" << endl;
  }
  // return whether we have a conflict
  return false;
}/* TheoryEngine::presolve() */

void TheoryEngine::postsolve() {
  // Reset the interrupt flag
  d_interrupted = false;
  bool CVC4_UNUSED wasInConflict = d_inConflict;

  try {
    // Definition of the statement that is to be run by every theory
#ifdef CVC4_FOR_EACH_THEORY_STATEMENT
#undef CVC4_FOR_EACH_THEORY_STATEMENT
#endif
#define CVC4_FOR_EACH_THEORY_STATEMENT(THEORY) \
    if (theory::TheoryTraits<THEORY>::hasPostsolve) { \
      theoryOf(THEORY)->postsolve(); \
      Assert(! d_inConflict || wasInConflict, "conflict raised during postsolve()"); \
    }

    // Postsolve for each theory using the statement above
    CVC4_FOR_EACH_THEORY;
  } catch(const theory::Interrupted&) {
    Trace("theory") << "TheoryEngine::postsolve() => interrupted" << endl;
  }
}/* TheoryEngine::postsolve() */


void TheoryEngine::notifyRestart() {
  // Reset the interrupt flag
  d_interrupted = false;

  // Definition of the statement that is to be run by every theory
#ifdef CVC4_FOR_EACH_THEORY_STATEMENT
#undef CVC4_FOR_EACH_THEORY_STATEMENT
#endif
#define CVC4_FOR_EACH_THEORY_STATEMENT(THEORY) \
  if (theory::TheoryTraits<THEORY>::hasNotifyRestart && d_logicInfo.isTheoryEnabled(THEORY)) { \
    theoryOf(THEORY)->notifyRestart(); \
  }

  // notify each theory using the statement above
  CVC4_FOR_EACH_THEORY;
}

void TheoryEngine::ppStaticLearn(TNode in, NodeBuilder<>& learned) {
  // Reset the interrupt flag
  d_interrupted = false;

  // Definition of the statement that is to be run by every theory
#ifdef CVC4_FOR_EACH_THEORY_STATEMENT
#undef CVC4_FOR_EACH_THEORY_STATEMENT
#endif
#define CVC4_FOR_EACH_THEORY_STATEMENT(THEORY) \
  if (theory::TheoryTraits<THEORY>::hasPpStaticLearn) { \
    theoryOf(THEORY)->ppStaticLearn(in, learned); \
  }

  // static learning for each theory using the statement above
  CVC4_FOR_EACH_THEORY;
}

void TheoryEngine::shutdown() {
  // Set this first; if a Theory shutdown() throws an exception,
  // at least the destruction of the TheoryEngine won't confound
  // matters.
  d_hasShutDown = true;

  // Shutdown all the theories
  for(TheoryId theoryId = theory::THEORY_FIRST; theoryId < theory::THEORY_LAST; ++theoryId) {
    if(d_theoryTable[theoryId]) {
      theoryOf(theoryId)->shutdown();
    }
  }

  d_ppCache.clear();
}

theory::Theory::PPAssertStatus TheoryEngine::solve(TNode literal, SubstitutionMap& substitutionOut) {
  // Reset the interrupt flag
  d_interrupted = false;

  TNode atom = literal.getKind() == kind::NOT ? literal[0] : literal;
  Trace("theory::solve") << "TheoryEngine::solve(" << literal << "): solving with " << theoryOf(atom)->getId() << endl;

  if(! d_logicInfo.isTheoryEnabled(Theory::theoryOf(atom)) &&
     Theory::theoryOf(atom) != THEORY_SAT_SOLVER) {
    stringstream ss;
    ss << "The logic was specified as " << d_logicInfo.getLogicString()
       << ", which doesn't include " << Theory::theoryOf(atom)
       << ", but got a preprocessing-time fact for that theory." << endl
       << "The fact:" << endl
       << literal;
    throw LogicException(ss.str());
  }

  Theory::PPAssertStatus solveStatus = theoryOf(atom)->ppAssert(literal, substitutionOut);
  Trace("theory::solve") << "TheoryEngine::solve(" << literal << ") => " << solveStatus << endl;
  return solveStatus;
}

// Recursively traverse a term and call the theory rewriter on its sub-terms
Node TheoryEngine::ppTheoryRewrite(TNode term) {
  NodeMap::iterator find = d_ppCache.find(term);
  if (find != d_ppCache.end()) {
    return (*find).second;
  }
  unsigned nc = term.getNumChildren();
  if (nc == 0) {
    return theoryOf(term)->ppRewrite(term);
  }
  Trace("theory-pp") << "ppTheoryRewrite { " << term << endl;

  Node newTerm;
  if (theoryOf(term)->ppDontRewriteSubterm(term)) {
    newTerm = Rewriter::rewrite(term);
  } else {
    NodeBuilder<> newNode(term.getKind());
    if (term.getMetaKind() == kind::metakind::PARAMETERIZED) {
      newNode << term.getOperator();
    }
    unsigned i;
    for (i = 0; i < nc; ++i) {
      newNode << ppTheoryRewrite(term[i]);
    }
    newTerm = Rewriter::rewrite(Node(newNode));
  }
  Node newTerm2 = theoryOf(newTerm)->ppRewrite(newTerm);
  if (newTerm != newTerm2) {
    newTerm = ppTheoryRewrite(Rewriter::rewrite(newTerm2));
  }
  d_ppCache[term] = newTerm;
  Trace("theory-pp")<< "ppTheoryRewrite returning " << newTerm << "}" << endl;
  return newTerm;
}


void TheoryEngine::preprocessStart()
{
  d_ppCache.clear();
}


struct preprocess_stack_element {
  TNode node;
  bool children_added;
  preprocess_stack_element(TNode node)
  : node(node), children_added(false) {}
};/* struct preprocess_stack_element */


Node TheoryEngine::preprocess(TNode assertion) {

  Trace("theory::preprocess") << "TheoryEngine::preprocess(" << assertion << ")" << endl;
  // spendResource();

  // Do a topological sort of the subexpressions and substitute them
  vector<preprocess_stack_element> toVisit;
  toVisit.push_back(assertion);

  while (!toVisit.empty())
  {
    // The current node we are processing
    preprocess_stack_element& stackHead = toVisit.back();
    TNode current = stackHead.node;

    Debug("theory::internal") << "TheoryEngine::preprocess(" << assertion << "): processing " << current << endl;

    // If node already in the cache we're done, pop from the stack
    NodeMap::iterator find = d_ppCache.find(current);
    if (find != d_ppCache.end()) {
      toVisit.pop_back();
      continue;
    }

    if(! d_logicInfo.isTheoryEnabled(Theory::theoryOf(current)) &&
       Theory::theoryOf(current) != THEORY_SAT_SOLVER) {
      stringstream ss;
      ss << "The logic was specified as " << d_logicInfo.getLogicString()
         << ", which doesn't include " << Theory::theoryOf(current)
         << ", but got a preprocessing-time fact for that theory." << endl
         << "The fact:" << endl
         << current;
      throw LogicException(ss.str());
    }

    // If this is an atom, we preprocess its terms with the theory ppRewriter
    if (Theory::theoryOf(current) != THEORY_BOOL) {
      Node ppRewritten = ppTheoryRewrite(current);
      d_ppCache[current] = ppRewritten;
      Assert(Rewriter::rewrite(d_ppCache[current]) == d_ppCache[current]);
      continue;
    }

    // Not yet substituted, so process
    if (stackHead.children_added) {
      // Children have been processed, so substitute
      NodeBuilder<> builder(current.getKind());
      if (current.getMetaKind() == kind::metakind::PARAMETERIZED) {
        builder << current.getOperator();
      }
      for (unsigned i = 0; i < current.getNumChildren(); ++ i) {
        Assert(d_ppCache.find(current[i]) != d_ppCache.end());
        builder << d_ppCache[current[i]];
      }
      // Mark the substitution and continue
      Node result = builder;
      if (result != current) {
        result = Rewriter::rewrite(result);
      }
      Debug("theory::internal") << "TheoryEngine::preprocess(" << assertion << "): setting " << current << " -> " << result << endl;
      d_ppCache[current] = result;
      toVisit.pop_back();
    } else {
      // Mark that we have added the children if any
      if (current.getNumChildren() > 0) {
        stackHead.children_added = true;
        // We need to add the children
        for(TNode::iterator child_it = current.begin(); child_it != current.end(); ++ child_it) {
          TNode childNode = *child_it;
          NodeMap::iterator childFind = d_ppCache.find(childNode);
          if (childFind == d_ppCache.end()) {
            toVisit.push_back(childNode);
          }
        }
      } else {
        // No children, so we're done
        Debug("substitution::internal") << "SubstitutionMap::internalSubstitute(" << assertion << "): setting " << current << " -> " << current << endl;
        d_ppCache[current] = current;
        toVisit.pop_back();
      }
    }
  }

  // Return the substituted version
  return d_ppCache[assertion];
}

bool TheoryEngine::markPropagation(TNode assertion, TNode originalAssertion, theory::TheoryId toTheoryId, theory::TheoryId fromTheoryId) {

  // What and where we are asserting
  NodeTheoryPair toAssert(assertion, toTheoryId, d_propagationMapTimestamp);
  // What and where it came from
  NodeTheoryPair toExplain(originalAssertion, fromTheoryId, d_propagationMapTimestamp);

  // See if the theory already got this literal
  PropagationMap::const_iterator find = d_propagationMap.find(toAssert);
  if (find != d_propagationMap.end()) {
    // The theory already knows this
    Trace("theory::assertToTheory") << "TheoryEngine::markPropagation(): already there" << endl;
    return false;
  }

  Trace("theory::assertToTheory") << "TheoryEngine::markPropagation(): marking [" << d_propagationMapTimestamp << "] " << assertion << ", " << toTheoryId << " from " << originalAssertion << ", " << fromTheoryId << endl;

  // Mark the propagation
  d_propagationMap[toAssert] = toExplain;
  d_propagationMapTimestamp = d_propagationMapTimestamp + 1;

  return true;
}


void TheoryEngine::assertToTheory(TNode assertion, TNode originalAssertion, theory::TheoryId toTheoryId, theory::TheoryId fromTheoryId) {

  Trace("theory::assertToTheory") << "TheoryEngine::assertToTheory(" << assertion << ", " << originalAssertion << "," << toTheoryId << ", " << fromTheoryId << ")" << endl;

  Assert(toTheoryId != fromTheoryId);
  if(toTheoryId != THEORY_SAT_SOLVER &&
     ! d_logicInfo.isTheoryEnabled(toTheoryId)) {
    stringstream ss;
    ss << "The logic was specified as " << d_logicInfo.getLogicString()
       << ", which doesn't include " << toTheoryId
       << ", but got an asserted fact to that theory." << endl
       << "The fact:" << endl
       << assertion;
    throw LogicException(ss.str());
  }

  if (d_inConflict) {
    return;
  }

  // If sharing is disabled, things are easy
  if (!d_logicInfo.isSharingEnabled()) {
    Assert(assertion == originalAssertion);
    if (fromTheoryId == THEORY_SAT_SOLVER) {
      // Send to the apropriate theory
      theory::Theory* toTheory = theoryOf(toTheoryId);
      // We assert it, and we know it's preregistereed
      toTheory->assertFact(assertion, true);
      // Mark that we have more information
      d_factsAsserted = true;
    } else {
      Assert(toTheoryId == THEORY_SAT_SOLVER);
      // Check for propositional conflict
      bool value;
      if (d_propEngine->hasValue(assertion, value)) {
        if (!value) {
          Trace("theory::propagate") << "TheoryEngine::assertToTheory(" << assertion << ", " << toTheoryId << ", " << fromTheoryId << "): conflict (no sharing)" << endl;
          d_inConflict = true;
        } else {
          return;
        }
      }
      d_propagatedLiterals.push_back(assertion);
    }
    return;
  }

  // Polarity of the assertion
  bool polarity = assertion.getKind() != kind::NOT;

  // Atom of the assertion
  TNode atom = polarity ? assertion : assertion[0];

  // If sending to the shared terms database, it's also simple
  if (toTheoryId == THEORY_BUILTIN) {
    Assert(atom.getKind() == kind::EQUAL, "atom should be an EQUALity, not `%s'", atom.toString().c_str());
    if (markPropagation(assertion, originalAssertion, toTheoryId, fromTheoryId)) {
      d_sharedTerms.assertEquality(atom, polarity, assertion);
    }
    return;
  }

  // Things from the SAT solver are already normalized, so they go
  // directly to the apropriate theory
  if (fromTheoryId == THEORY_SAT_SOLVER) {
    // We know that this is normalized, so just send it off to the theory
    if (markPropagation(assertion, originalAssertion, toTheoryId, fromTheoryId)) {
      // Is it preregistered
      bool preregistered = d_propEngine->isSatLiteral(assertion) && Theory::theoryOf(assertion) == toTheoryId;
      // We assert it
      theoryOf(toTheoryId)->assertFact(assertion, preregistered);
      // Mark that we have more information
      d_factsAsserted = true;
    }
    return;
  }

  // Propagations to the SAT solver are just enqueued for pickup by
  // the SAT solver later
  if (toTheoryId == THEORY_SAT_SOLVER) {
    if (markPropagation(assertion, originalAssertion, toTheoryId, fromTheoryId)) {
      // Enqueue for propagation to the SAT solver
      d_propagatedLiterals.push_back(assertion);
      // Check for propositional conflicts
      bool value;
      if (d_propEngine->hasValue(assertion, value) && !value) {
          Trace("theory::propagate") << "TheoryEngine::assertToTheory(" << assertion << ", " << toTheoryId << ", " << fromTheoryId << "): conflict (sharing)" << endl;
        d_inConflict = true;
      }
    }
    return;
  }

  Assert(atom.getKind() == kind::EQUAL);

  // Normalize
  Node normalizedLiteral = Rewriter::rewrite(assertion);

  // See if it rewrites false directly -> conflict
  if (normalizedLiteral.isConst()) {
    if (!normalizedLiteral.getConst<bool>()) {
      // Mark the propagation for explanations
      if (markPropagation(normalizedLiteral, originalAssertion, toTheoryId, fromTheoryId)) {
        // Get the explanation (conflict will figure out where it came from)
        conflict(normalizedLiteral, toTheoryId);
      } else {
        Unreachable();
      }
      return;
    }
  }

  // Try and assert (note that we assert the non-normalized one)
  if (markPropagation(assertion, originalAssertion, toTheoryId, fromTheoryId)) {
    // Check if has been pre-registered with the theory
    bool preregistered = d_propEngine->isSatLiteral(assertion) && Theory::theoryOf(assertion) == toTheoryId;
    // Assert away
    theoryOf(toTheoryId)->assertFact(assertion, preregistered);
    d_factsAsserted = true;
  }

  return;
}

void TheoryEngine::assertFact(TNode literal)
{
  Trace("theory") << "TheoryEngine::assertFact(" << literal << ")" << endl;

  // spendResource();

  // If we're in conflict, nothing to do
  if (d_inConflict) {
    return;
  }

  // Get the atom
  bool polarity = literal.getKind() != kind::NOT;
  TNode atom = polarity ? literal : literal[0];

  if (d_logicInfo.isSharingEnabled()) {

    // If any shared terms, it's time to do sharing work
    if (d_sharedTerms.hasSharedTerms(atom)) {
      // Notify the theories the shared terms
      SharedTermsDatabase::shared_terms_iterator it = d_sharedTerms.begin(atom);
      SharedTermsDatabase::shared_terms_iterator it_end = d_sharedTerms.end(atom);
      for (; it != it_end; ++ it) {
        TNode term = *it;
        Theory::Set theories = d_sharedTerms.getTheoriesToNotify(atom, term);
        for (TheoryId id = THEORY_FIRST; id != THEORY_LAST; ++ id) {
          if (Theory::setContains(id, theories)) {
            theoryOf(id)->addSharedTermInternal(term);
          }
        }
        d_sharedTerms.markNotified(term, theories);
      }
    }

    // If it's an equality, assert it to the shared term manager, even though the terms are not
    // yet shared. As the terms become shared later, the shared terms manager will then add them
    // to the assert the equality to the interested theories
    if (atom.getKind() == kind::EQUAL) {
      // Assert it to the the owning theory
      assertToTheory(literal, literal, /* to */ Theory::theoryOf(atom), /* from */ THEORY_SAT_SOLVER);
      // Shared terms manager will assert to interested theories directly, as the terms become shared
      assertToTheory(literal, literal, /* to */ THEORY_BUILTIN, /* from */ THEORY_SAT_SOLVER);

      // Now, let's check for any atom triggers from lemmas
      AtomRequests::atom_iterator it = d_atomRequests.getAtomIterator(atom);
      while (!it.done()) {
        const AtomRequests::Request& request = it.get();
        Node toAssert = polarity ? (Node) request.atom : request.atom.notNode();
        Debug("theory::atoms") << "TheoryEngine::assertFact(" << literal << "): sending requested " << toAssert << endl;
        assertToTheory(toAssert, literal, request.toTheory, THEORY_SAT_SOLVER);
        it.next();
      }

    } else {
      // Not an equality, just assert to the appropriate theory
      assertToTheory(literal, literal, /* to */ Theory::theoryOf(atom), /* from */ THEORY_SAT_SOLVER);
    }
  } else {
    // Assert the fact to the appropriate theory directly
    assertToTheory(literal, literal, /* to */ Theory::theoryOf(atom), /* from */ THEORY_SAT_SOLVER);
  }
}

bool TheoryEngine::propagate(TNode literal, theory::TheoryId theory) {

  Debug("theory::propagate") << "TheoryEngine::propagate(" << literal << ", " << theory << ")" << endl;

  // spendResource();

  if(Dump.isOn("t-propagations")) {
    Dump("t-propagations") << CommentCommand("negation of theory propagation: expect valid")
                           << QueryCommand(literal.toExpr());
  }
  if(Dump.isOn("missed-t-propagations")) {
    d_hasPropagated.insert(literal);
  }

  // Get the atom
  bool polarity = literal.getKind() != kind::NOT;
  TNode atom = polarity ? literal : literal[0];

  if (d_logicInfo.isSharingEnabled() && atom.getKind() == kind::EQUAL) {
    if (d_propEngine->isSatLiteral(literal)) {
      // We propagate SAT literals to SAT
      assertToTheory(literal, literal, /* to */ THEORY_SAT_SOLVER, /* from */ theory);
    }
    if (theory != THEORY_BUILTIN) {
      // Assert to the shared terms database
      assertToTheory(literal, literal, /* to */ THEORY_BUILTIN, /* from */ theory);
    }
  } else {
    // We could be propagating a unit-clause lemma. In this case, we need to provide a
    // recipe.
    // TODO: Consider putting this someplace else? This is the only refence to the proof
    // manager in this class.

    PROOF({
        LemmaProofRecipe proofRecipe;
        proofRecipe.addBaseAssertion(literal);

        Node emptyNode;
        LemmaProofRecipe::ProofStep proofStep(theory, emptyNode);
        proofStep.addAssertion(literal);
        proofRecipe.addStep(proofStep);

        ProofManager::getCnfProof()->setProofRecipe(&proofRecipe);
      });

    // Just send off to the SAT solver
    Assert(d_propEngine->isSatLiteral(literal));
    assertToTheory(literal, literal, /* to */ THEORY_SAT_SOLVER, /* from */ theory);
  }

  return !d_inConflict;
}


theory::EqualityStatus TheoryEngine::getEqualityStatus(TNode a, TNode b) {
  Assert(a.getType().isComparableTo(b.getType()));
  if (d_sharedTerms.isShared(a) && d_sharedTerms.isShared(b)) {
    if (d_sharedTerms.areEqual(a,b)) {
      return EQUALITY_TRUE_AND_PROPAGATED;
    }
    else if (d_sharedTerms.areDisequal(a,b)) {
      return EQUALITY_FALSE_AND_PROPAGATED;
    }
  }
  return theoryOf(Theory::theoryOf(a.getType()))->getEqualityStatus(a, b);
}

Node TheoryEngine::getModelValue(TNode var) {
  if (var.isConst()) return var;  // FIXME: HACK!!!
  Assert(d_sharedTerms.isShared(var));
  return theoryOf(Theory::theoryOf(var.getType()))->getModelValue(var);
}


Node TheoryEngine::ensureLiteral(TNode n) {
  Debug("ensureLiteral") << "rewriting: " << n << std::endl;
  Node rewritten = Rewriter::rewrite(n);
  Debug("ensureLiteral") << "      got: " << rewritten << std::endl;
  Node preprocessed = preprocess(rewritten);
  Debug("ensureLiteral") << "preprocessed: " << preprocessed << std::endl;
  d_propEngine->ensureLiteral(preprocessed);
  return preprocessed;
}


void TheoryEngine::printInstantiations( std::ostream& out ) {
  if( d_quantEngine ){
    d_quantEngine->printInstantiations( out );
  }else{
    out << "Internal error : instantiations not available when quantifiers are not present." << std::endl;
  }
}

void TheoryEngine::printSynthSolution( std::ostream& out ) {
  if( d_quantEngine ){
    d_quantEngine->printSynthSolution( out );
  }else{
    out << "Internal error : synth solution not available when quantifiers are not present." << std::endl;
  }
}

void TheoryEngine::getInstantiations( std::map< Node, std::vector< Node > >& insts ) {
  if( d_quantEngine ){
    d_quantEngine->getInstantiations( insts );
  }else{
    Assert( false );
  }
}


static Node mkExplanation(const std::vector<NodeTheoryPair>& explanation) {

  std::set<TNode> all;
  for (unsigned i = 0; i < explanation.size(); ++ i) {
    Assert(explanation[i].theory == THEORY_SAT_SOLVER);
    all.insert(explanation[i].node);
  }

  if (all.size() == 0) {
    // Normalize to true
    return NodeManager::currentNM()->mkConst<bool>(true);
  }

  if (all.size() == 1) {
    // All the same, or just one
    return explanation[0].node;
  }

  NodeBuilder<> conjunction(kind::AND);
  std::set<TNode>::const_iterator it = all.begin();
  std::set<TNode>::const_iterator it_end = all.end();
  while (it != it_end) {
    conjunction << *it;
    ++ it;
  }

  return conjunction;
}

<<<<<<< HEAD
NodeTheoryPair TheoryEngine::getExplanationAndExplainer(TNode node) {
=======
Node TheoryEngine::getExplanationAndRecipe(TNode node, LemmaProofRecipe* proofRecipe) {
>>>>>>> a58abbe7
  Debug("theory::explain") << "TheoryEngine::getExplanation(" << node << "): current propagation index = " << d_propagationMapTimestamp << endl;

  bool polarity = node.getKind() != kind::NOT;
  TNode atom = polarity ? node : node[0];

  // If we're not in shared mode, explanations are simple
  if (!d_logicInfo.isSharingEnabled()) {
    Debug("theory::explain") << "TheoryEngine::getExplanation: sharing is NOT enabled. "
                             << " Responsible theory is: "
                             << theoryOf(atom)->getId() << std::endl;

    Node explanation = theoryOf(atom)->explain(node);
    Debug("theory::explain") << "TheoryEngine::getExplanation(" << node << ") => " << explanation << endl;
<<<<<<< HEAD
    return NodeTheoryPair(explanation, theoryOf(atom)->getId());
=======
    PROOF({
        if(proofRecipe) {
          Node emptyNode;
          LemmaProofRecipe::ProofStep proofStep(theoryOf(atom)->getId(), emptyNode);
          proofStep.addAssertion(node);
          proofRecipe->addBaseAssertion(node);

          if (explanation.getKind() == kind::AND) {
            // If the explanation is a conjunction, the recipe for the corresponding lemma is
            // the negation of its conjuncts.
            Node flat = flattenAnd(explanation);
            for (unsigned i = 0; i < flat.getNumChildren(); ++i) {
              if (flat[i].isConst() && flat[i].getConst<bool>()) {
                ++ i;
                continue;
              }
              if (flat[i].getKind() == kind::NOT &&
                  flat[i][0].isConst() && !flat[i][0].getConst<bool>()) {
                ++ i;
                continue;
              }
              Debug("theory::explain") << "TheoryEngine::getExplanationAndRecipe: adding recipe assertion: "
                                       << flat[i].negate() << std::endl;
              proofStep.addAssertion(flat[i].negate());
              proofRecipe->addBaseAssertion(flat[i].negate());
            }
          } else {
            // The recipe for proving it is by negating it. "True" is not an acceptable reason.
            if (!((explanation.isConst() && explanation.getConst<bool>()) ||
                  (explanation.getKind() == kind::NOT &&
                   explanation[0].isConst() && !explanation[0].getConst<bool>()))) {
              proofStep.addAssertion(explanation.negate());
              proofRecipe->addBaseAssertion(explanation.negate());
            }
          }

          proofRecipe->addStep(proofStep);
        }
      });

    return explanation;
>>>>>>> a58abbe7
  }

  Debug("theory::explain") << "TheoryEngine::getExplanation: sharing IS enabled" << std::endl;

  // Initial thing to explain
  NodeTheoryPair toExplain(node, THEORY_SAT_SOLVER, d_propagationMapTimestamp);
  Assert(d_propagationMap.find(toExplain) != d_propagationMap.end());

  NodeTheoryPair nodeExplainerPair = d_propagationMap[toExplain];
<<<<<<< HEAD
=======
  Debug("theory::explain") << "TheoryEngine::getExplanation: explainer for node "
                           << nodeExplainerPair.node
                           << " is theory: " << nodeExplainerPair.theory << std::endl;
>>>>>>> a58abbe7
  TheoryId explainer = nodeExplainerPair.theory;

  // Create the workplace for explanations
  std::vector<NodeTheoryPair> explanationVector;
  explanationVector.push_back(d_propagationMap[toExplain]);
  // Process the explanation
  if (proofRecipe) {
    Node emptyNode;
    LemmaProofRecipe::ProofStep proofStep(explainer, emptyNode);
    proofStep.addAssertion(node);
    proofRecipe->addStep(proofStep);
    proofRecipe->addBaseAssertion(node);
  }

  getExplanation(explanationVector, proofRecipe);
  Node explanation = mkExplanation(explanationVector);

  Debug("theory::explain") << "TheoryEngine::getExplanation(" << node << ") => " << explanation << endl;

  return NodeTheoryPair(explanation, explainer);
}

Node TheoryEngine::getExplanation(TNode node) {
  return getExplanationAndExplainer(node).node;
}

Node TheoryEngine::getExplanation(TNode node) {
  LemmaProofRecipe *dontCareRecipe = NULL;
  return getExplanationAndRecipe(node, dontCareRecipe);
}

struct AtomsCollect {

  std::vector<TNode> d_atoms;
  std::hash_set<TNode, TNodeHashFunction> d_visited;

public:

  typedef void return_type;

  bool alreadyVisited(TNode current, TNode parent) {
    // Check if already visited
    if (d_visited.find(current) != d_visited.end()) return true;
    // Don't visit non-boolean
    if (!current.getType().isBoolean()) return true;
    // New node
    return false;
  }

  void visit(TNode current, TNode parent) {
    if (Theory::theoryOf(current) != theory::THEORY_BOOL) {
      d_atoms.push_back(current);
    }
    d_visited.insert(current);
  }

  void start(TNode node) {}
  void done(TNode node) {}

  std::vector<TNode> getAtoms() const {
    return d_atoms;
  }
};

void TheoryEngine::ensureLemmaAtoms(const std::vector<TNode>& atoms, theory::TheoryId atomsTo) {
  for (unsigned i = 0; i < atoms.size(); ++ i) {

    // Non-equality atoms are either owned by theory or they don't make sense
    if (atoms[i].getKind() != kind::EQUAL) {
      continue;
    }

    // The equality
    Node eq = atoms[i];
    // Simple normalization to not repeat stuff
    if (eq[0] > eq[1]) {
      eq = eq[1].eqNode(eq[0]);
    }

    // Rewrite the equality
    Node eqNormalized = Rewriter::rewrite(atoms[i]);

    Debug("theory::atoms") << "TheoryEngine::ensureLemmaAtoms(): " << eq << " with nf " << eqNormalized << endl;

    // If the equality is a boolean constant, we send immediately
    if (eqNormalized.isConst()) {
      if (eqNormalized.getConst<bool>()) {
        assertToTheory(eq, eqNormalized, /** to */ atomsTo, /** Sat solver */ theory::THEORY_SAT_SOLVER);
      } else {
        assertToTheory(eq.notNode(), eqNormalized.notNode(), /** to */ atomsTo, /** Sat solver */ theory::THEORY_SAT_SOLVER);
      }
      continue;
    }

    Assert(eqNormalized.getKind() == kind::EQUAL);


    // If the normalization did the just flips, keep the flip
    if (eqNormalized[0] == eq[1] && eqNormalized[1] == eq[0]) {
      eq = eqNormalized;
    }

    // Check if the equality is already known by the sat solver
    if (d_propEngine->isSatLiteral(eqNormalized)) {
      bool value;
      if (d_propEngine->hasValue(eqNormalized, value)) {
        if (value) {
          assertToTheory(eq, eqNormalized, atomsTo, theory::THEORY_SAT_SOLVER);
          continue;
        } else {
          assertToTheory(eq.notNode(), eqNormalized.notNode(), atomsTo, theory::THEORY_SAT_SOLVER);
          continue;
        }
      }
    }

    // If the theory is asking about a different form, or the form is ok but if will go to a different theory
    // then we must figure it out
    if (eqNormalized != eq || Theory::theoryOf(eq) != atomsTo) {
      // If you get eqNormalized, send atoms[i] to atomsTo
      d_atomRequests.add(eqNormalized, eq, atomsTo);
    }
  }
}

theory::LemmaStatus TheoryEngine::lemma(TNode node,
                                        ProofRule rule,
                                        bool negated,
                                        bool removable,
                                        bool preprocess,
                                        theory::TheoryId atomsTo,
<<<<<<< HEAD
                                        theory::TheoryId ownerTheory) {
=======
                                        LemmaProofRecipe* proofRecipe) {
>>>>>>> a58abbe7
  // For resource-limiting (also does a time check).
  // spendResource();

  // Do we need to check atoms
  if (atomsTo != theory::THEORY_LAST) {
    Debug("theory::atoms") << "TheoryEngine::lemma(" << node << ", " << atomsTo << ")" << endl;
    AtomsCollect collectAtoms;
    NodeVisitor<AtomsCollect>::run(collectAtoms, node);
    ensureLemmaAtoms(collectAtoms.getAtoms(), atomsTo);
  }

  if(Dump.isOn("t-lemmas")) {
    Node n = node;
    if (negated) {
      n = node.negate();
    }
    Dump("t-lemmas") << CommentCommand("theory lemma: expect valid")
                     << QueryCommand(n.toExpr());
  }

  // Share with other portfolio threads
  if(d_channels->getLemmaOutputChannel() != NULL) {
    d_channels->getLemmaOutputChannel()->notifyNewLemma(node.toExpr());
  }

  std::vector<Node> additionalLemmas;
  IteSkolemMap iteSkolemMap;

  // Run theory preprocessing, maybe
  Node ppNode = preprocess ? this->preprocess(node) : Node(node);

  // Remove the ITEs
  additionalLemmas.push_back(ppNode);
  d_iteRemover.run(additionalLemmas, iteSkolemMap);
  additionalLemmas[0] = theory::Rewriter::rewrite(additionalLemmas[0]);

  if(Debug.isOn("lemma-ites")) {
    Debug("lemma-ites") << "removed ITEs from lemma: " << ppNode << endl;
    Debug("lemma-ites") << " + now have the following "
                        << additionalLemmas.size() << " lemma(s):" << endl;
    for(std::vector<Node>::const_iterator i = additionalLemmas.begin();
        i != additionalLemmas.end();
        ++i) {
      Debug("lemma-ites") << " + " << *i << endl;
    }
    Debug("lemma-ites") << endl;
  }

  // assert to prop engine
<<<<<<< HEAD
  d_propEngine->assertLemma(additionalLemmas[0], negated, removable, rule, ownerTheory, node);
  for (unsigned i = 1; i < additionalLemmas.size(); ++ i) {
    additionalLemmas[i] = theory::Rewriter::rewrite(additionalLemmas[i]);
    d_propEngine->assertLemma(additionalLemmas[i], false, removable, rule, ownerTheory, node);
=======
  d_propEngine->assertLemma(additionalLemmas[0], negated, removable, rule, proofRecipe, node);
  for (unsigned i = 1; i < additionalLemmas.size(); ++ i) {
    additionalLemmas[i] = theory::Rewriter::rewrite(additionalLemmas[i]);
    d_propEngine->assertLemma(additionalLemmas[i], false, removable, rule, proofRecipe, node);
>>>>>>> a58abbe7
  }

  // WARNING: Below this point don't assume additionalLemmas[0] to be not negated.
  if(negated) {
    additionalLemmas[0] = additionalLemmas[0].notNode();
    negated = false;
  }

  // assert to decision engine
  if(!removable) {
    d_decisionEngine->addAssertions(additionalLemmas, 1, iteSkolemMap);
  }

  // Mark that we added some lemmas
  d_lemmasAdded = true;

  // Lemma analysis isn't online yet; this lemma may only live for this
  // user level.
  return theory::LemmaStatus(additionalLemmas[0], d_userContext->getLevel());
}

void TheoryEngine::conflict(TNode conflict, TheoryId theoryId) {

  Debug("theory::conflict") << "TheoryEngine::conflict(" << conflict << ", " << theoryId << ")" << endl;

  // Mark that we are in conflict
  d_inConflict = true;

  if(Dump.isOn("t-conflicts")) {
    Dump("t-conflicts") << CommentCommand("theory conflict: expect unsat")
                        << CheckSatCommand(conflict.toExpr());
  }

  LemmaProofRecipe* proofRecipe = NULL;
  PROOF({
      proofRecipe = new LemmaProofRecipe;
      Node emptyNode;
      LemmaProofRecipe::ProofStep proofStep(theoryId, emptyNode);

      if (conflict.getKind() == kind::AND) {
        for (unsigned i = 0; i < conflict.getNumChildren(); ++i) {
          proofStep.addAssertion(conflict[i].negate());
        }
      } else {
        proofStep.addAssertion(conflict.negate());
      }

      proofRecipe->addStep(proofStep);
    });

  // In the multiple-theories case, we need to reconstruct the conflict
  if (d_logicInfo.isSharingEnabled()) {
    // Create the workplace for explanations
    std::vector<NodeTheoryPair> explanationVector;
    explanationVector.push_back(NodeTheoryPair(conflict, theoryId, d_propagationMapTimestamp));

    // Process the explanation
    getExplanation(explanationVector, proofRecipe);
    Node fullConflict = mkExplanation(explanationVector);
    Debug("theory::conflict") << "TheoryEngine::conflict(" << conflict << ", " << theoryId << "): full = " << fullConflict << endl;
    Assert(properConflict(fullConflict));
<<<<<<< HEAD
    lemma(fullConflict, RULE_CONFLICT, true, true, false, THEORY_LAST, theoryId);
  } else {
    // When only one theory, the conflict should need no processing
    Assert(properConflict(conflict));
    lemma(conflict, RULE_CONFLICT, true, true, false, THEORY_LAST, theoryId);
=======
    lemma(fullConflict, RULE_CONFLICT, true, true, false, THEORY_LAST, proofRecipe);

  } else {
    // When only one theory, the conflict should need no processing
    Assert(properConflict(conflict));
    PROOF({
        if (conflict.getKind() == kind::AND) {
          // If the conflict is a conjunction, the corresponding lemma is derived by negating
          // its conjuncts.
          for (unsigned i = 0; i < conflict.getNumChildren(); ++i) {
            if (conflict[i].isConst() && conflict[i].getConst<bool>()) {
              ++ i;
              continue;
            }
            if (conflict[i].getKind() == kind::NOT &&
                conflict[i][0].isConst() && !conflict[i][0].getConst<bool>()) {
              ++ i;
              continue;
            }
            proofRecipe->getStep(0)->addAssertion(conflict[i].negate());
            proofRecipe->addBaseAssertion(conflict[i].negate());
          }
        } else {
          proofRecipe->getStep(0)->addAssertion(conflict.negate());
          proofRecipe->addBaseAssertion(conflict.negate());
        }
      });

    lemma(conflict, RULE_CONFLICT, true, true, false, THEORY_LAST, proofRecipe);
>>>>>>> a58abbe7
  }

  PROOF({
      delete proofRecipe;
      proofRecipe = NULL;
    });
}

void TheoryEngine::staticInitializeBVOptions(const std::vector<Node>& assertions) {
  bool useSlicer = true;
  if (options::bitvectorEqualitySlicer() == bv::BITVECTOR_SLICER_ON) {
    if (options::incrementalSolving())
      throw ModalException("Slicer does not currently support incremental mode. Use --bv-eq-slicer=off");
    if (options::produceModels())
      throw ModalException("Slicer does not currently support model generation. Use --bv-eq-slicer=off");
    useSlicer = true;

  } else if (options::bitvectorEqualitySlicer() == bv::BITVECTOR_SLICER_OFF) {
    return;

  } else if (options::bitvectorEqualitySlicer() == bv::BITVECTOR_SLICER_AUTO) {
    if (options::incrementalSolving() ||
        options::produceModels())
      return;

    useSlicer = true;
    bv::utils::TNodeBoolMap cache;
    for (unsigned i = 0; i < assertions.size(); ++i) {
      useSlicer = useSlicer && bv::utils::isCoreTerm(assertions[i], cache);
    }
  }

  if (useSlicer) {
    bv::TheoryBV* bv_theory = (bv::TheoryBV*)d_theoryTable[THEORY_BV];
    bv_theory->enableCoreTheorySlicer();
  }

}

void TheoryEngine::ppBvToBool(const std::vector<Node>& assertions, std::vector<Node>& new_assertions) {
  d_bvToBoolPreprocessor.liftBvToBool(assertions, new_assertions);
}

bool  TheoryEngine::ppBvAbstraction(const std::vector<Node>& assertions, std::vector<Node>& new_assertions) {
  bv::TheoryBV* bv_theory = (bv::TheoryBV*)d_theoryTable[THEORY_BV];
  return bv_theory->applyAbstraction(assertions, new_assertions);
}

void TheoryEngine::mkAckermanizationAsssertions(std::vector<Node>& assertions) {
  bv::TheoryBV* bv_theory = (bv::TheoryBV*)d_theoryTable[THEORY_BV];
  bv_theory->mkAckermanizationAsssertions(assertions);
}

Node TheoryEngine::ppSimpITE(TNode assertion)
{
  if (!d_iteRemover.containsTermITE(assertion)) {
    return assertion;
  } else {
    Node result = d_iteUtilities->simpITE(assertion);
    Node res_rewritten = Rewriter::rewrite(result);

    if(options::simplifyWithCareEnabled()){
      Chat() << "starting simplifyWithCare()" << endl;
      Node postSimpWithCare = d_iteUtilities->simplifyWithCare(res_rewritten);
      Chat() << "ending simplifyWithCare()"
             << " post simplifyWithCare()" << postSimpWithCare.getId() << endl;
      result = Rewriter::rewrite(postSimpWithCare);
    } else {
      result = res_rewritten;
    }
    return result;
  }
}

bool TheoryEngine::donePPSimpITE(std::vector<Node>& assertions){
  // This pass does not support dependency tracking yet
  // (learns substitutions from all assertions so just
  // adding addDependence is not enough)
  if (options::unsatCores()) {
    return true;
  }
  bool result = true;
  bool simpDidALotOfWork = d_iteUtilities->simpIteDidALotOfWorkHeuristic();
  if(simpDidALotOfWork){
    if(options::compressItes()){
      result = d_iteUtilities->compress(assertions);
    }

    if(result){
      // if false, don't bother to reclaim memory here.
      NodeManager* nm = NodeManager::currentNM();
      if(nm->poolSize() >= options::zombieHuntThreshold()){
        Chat() << "..ite simplifier did quite a bit of work.. " << nm->poolSize() << endl;
        Chat() << "....node manager contains " << nm->poolSize() << " nodes before cleanup" << endl;
        d_iteUtilities->clear();
        Rewriter::clearCaches();
        d_iteRemover.garbageCollect();
        nm->reclaimZombiesUntil(options::zombieHuntThreshold());
        Chat() << "....node manager contains " << nm->poolSize() << " nodes after cleanup" << endl;
      }
    }
  }

  // Do theory specific preprocessing passes
  if(d_logicInfo.isTheoryEnabled(theory::THEORY_ARITH)
     && !options::incrementalSolving() ){
    if(!simpDidALotOfWork){
      ContainsTermITEVisitor& contains = *d_iteRemover.getContainsVisitor();
      arith::ArithIteUtils aiteu(contains, d_userContext, getModel());
      bool anyItes = false;
      for(size_t i = 0;  i < assertions.size(); ++i){
        Node curr = assertions[i];
        if(contains.containsTermITE(curr)){
          anyItes = true;
          Node res = aiteu.reduceVariablesInItes(curr);
          Debug("arith::ite::red") << "@ " << i << " ... " << curr << endl << "   ->" << res << endl;
          if(curr != res){
            Node more = aiteu.reduceConstantIteByGCD(res);
            Debug("arith::ite::red") << "  gcd->" << more << endl;
            assertions[i] = Rewriter::rewrite(more);
          }
        }
      }
      if(!anyItes){
        unsigned prevSubCount = aiteu.getSubCount();
        aiteu.learnSubstitutions(assertions);
        if(prevSubCount < aiteu.getSubCount()){
          d_arithSubstitutionsAdded += aiteu.getSubCount() - prevSubCount;
          bool anySuccess = false;
          for(size_t i = 0, N =  assertions.size();  i < N; ++i){
            Node curr = assertions[i];
            Node next = Rewriter::rewrite(aiteu.applySubstitutions(curr));
            Node res = aiteu.reduceVariablesInItes(next);
            Debug("arith::ite::red") << "@ " << i << " ... " << next << endl << "   ->" << res << endl;
            Node more = aiteu.reduceConstantIteByGCD(res);
            Debug("arith::ite::red") << "  gcd->" << more << endl;
            if(more != next){
              anySuccess = true;
              break;
            }
          }
          for(size_t i = 0, N =  assertions.size();  anySuccess && i < N; ++i){
            Node curr = assertions[i];
            Node next = Rewriter::rewrite(aiteu.applySubstitutions(curr));
            Node res = aiteu.reduceVariablesInItes(next);
            Debug("arith::ite::red") << "@ " << i << " ... " << next << endl << "   ->" << res << endl;
            Node more = aiteu.reduceConstantIteByGCD(res);
            Debug("arith::ite::red") << "  gcd->" << more << endl;
            assertions[i] = Rewriter::rewrite(more);
          }
        }
      }
    }
  }
  return result;
}

void TheoryEngine::getExplanation(std::vector<NodeTheoryPair>& explanationVector, LemmaProofRecipe* proofRecipe) {
  Assert(explanationVector.size() > 0);

  unsigned i = 0; // Index of the current literal we are processing
  unsigned j = 0; // Index of the last literal we are keeping

  std::set<Node> inputAssertions;
  PROOF(inputAssertions = proofRecipe->getStep(0)->getAssertions(););

  while (i < explanationVector.size()) {
    // Get the current literal to explain
    NodeTheoryPair toExplain = explanationVector[i];

    Debug("theory::explain") << "[i=" << i << "] TheoryEngine::explain(): processing [" << toExplain.timestamp << "] " << toExplain.node << " sent from " << toExplain.theory << endl;


    // If a true constant or a negation of a false constant we can ignore it
    if (toExplain.node.isConst() && toExplain.node.getConst<bool>()) {
      ++ i;
      continue;
    }
    if (toExplain.node.getKind() == kind::NOT && toExplain.node[0].isConst() && !toExplain.node[0].getConst<bool>()) {
      ++ i;
      continue;
    }

    // If from the SAT solver, keep it
    if (toExplain.theory == THEORY_SAT_SOLVER) {
      Debug("theory::explain") << "\tLiteral came from THEORY_SAT_SOLVER. Kepping it." << endl;
      explanationVector[j++] = explanationVector[i++];
      continue;
    }

    // If an and, expand it
    if (toExplain.node.getKind() == kind::AND) {
      Debug("theory::explain") << "TheoryEngine::explain(): expanding " << toExplain.node << " got from " << toExplain.theory << endl;
      for (unsigned k = 0; k < toExplain.node.getNumChildren(); ++ k) {
        NodeTheoryPair newExplain(toExplain.node[k], toExplain.theory, toExplain.timestamp);
        explanationVector.push_back(newExplain);
      }
      ++ i;
      continue;
    }

    // See if it was sent to the theory by another theory
    PropagationMap::const_iterator find = d_propagationMap.find(toExplain);
    if (find != d_propagationMap.end()) {
      Debug("theory::explain") << "\tTerm was propagated by another theory (theory = "
                               << theoryOf((*find).second.theory)->getId() << ")" << std::endl;
      // There is some propagation, check if its a timely one
      if ((*find).second.timestamp < toExplain.timestamp) {
        Debug("theory::explain") << "\tRelevant timetsamp, pushing "
                                 << (*find).second.node << "to index = " << explanationVector.size() << std::endl;
        explanationVector.push_back((*find).second);
        ++i;

        PROOF({
            if (toExplain.node != (*find).second.node) {
              Debug("pf::explain") << "TheoryEngine::getExplanation: Rewrite alert! toAssert = " << toExplain.node
                                   << ", toExplain = " << (*find).second.node << std::endl;

              if (proofRecipe) {
                proofRecipe->addRewriteRule(toExplain.node, (*find).second.node);
              }
            }
          })

        continue;
      }
    }

    // It was produced by the theory, so ask for an explanation
    Node explanation;
    if (toExplain.theory == THEORY_BUILTIN) {
      explanation = d_sharedTerms.explain(toExplain.node);
      Debug("theory::explain") << "\tTerm was propagated by THEORY_BUILTIN. Explanation: " << explanation << std::endl;
    } else {
      explanation = theoryOf(toExplain.theory)->explain(toExplain.node);
      Debug("theory::explain") << "\tTerm was propagated by owner theory: "
                               << theoryOf(toExplain.theory)->getId()
                               << ". Explanation: " << explanation << std::endl;
    }

    Debug("theory::explain") << "TheoryEngine::explain(): got explanation " << explanation << " got from " << toExplain.theory << endl;
    Assert(explanation != toExplain.node, "wasn't sent to you, so why are you explaining it trivially");
    // Mark the explanation
    NodeTheoryPair newExplain(explanation, toExplain.theory, toExplain.timestamp);
    explanationVector.push_back(newExplain);

    ++ i;

    PROOF({
        if (proofRecipe) {
          // If we're expanding the target node of the explanation (this is the first expansion...),
          // we don't want to add it as a separate proof step. It is already part of the assertions.
          if (inputAssertions.find(toExplain.node) == inputAssertions.end()) {
            LemmaProofRecipe::ProofStep proofStep(toExplain.theory, toExplain.node);
            if (explanation.getKind() == kind::AND) {
              Node flat = flattenAnd(explanation);
              for (unsigned k = 0; k < flat.getNumChildren(); ++ k) {
                // If a true constant or a negation of a false constant we can ignore it
                if (! ((flat[k].isConst() && flat[k].getConst<bool>()) ||
                       (flat[k].getKind() == kind::NOT && flat[k][0].isConst() && !flat[k][0].getConst<bool>()))) {
                  proofStep.addAssertion(flat[k].negate());
                }
              }
            } else {
             if (! ((explanation.isConst() && explanation.getConst<bool>()) ||
                    (explanation.getKind() == kind::NOT && explanation[0].isConst() && !explanation[0].getConst<bool>()))) {
               proofStep.addAssertion(explanation.negate());
             }
            }
            proofRecipe->addStep(proofStep);
          }
        }
      });
  }

  // Keep only the relevant literals
  explanationVector.resize(j);

  PROOF({
      if (proofRecipe) {
        // The remaining literals are the base of the proof
        for (unsigned k = 0; k < explanationVector.size(); ++k) {
          proofRecipe->addBaseAssertion(explanationVector[k].node.negate());
        }
      }
    });
}

void TheoryEngine::ppUnconstrainedSimp(vector<Node>& assertions)
{
  d_unconstrainedSimp->processAssertions(assertions);
}


void TheoryEngine::setUserAttribute(const std::string& attr, Node n, std::vector<Node>& node_values, std::string str_value) {
  Trace("te-attr") << "set user attribute " << attr << " " << n << endl;
  if( d_attr_handle.find( attr )!=d_attr_handle.end() ){
    for( size_t i=0; i<d_attr_handle[attr].size(); i++ ){
      d_attr_handle[attr][i]->setUserAttribute(attr, n, node_values, str_value);
    }
  } else {
    //unhandled exception?
  }
}

void TheoryEngine::handleUserAttribute(const char* attr, Theory* t) {
  Trace("te-attr") << "Handle user attribute " << attr << " " << t << endl;
  std::string str( attr );
  d_attr_handle[ str ].push_back( t );
}

void TheoryEngine::checkTheoryAssertionsWithModel() {
  for(TheoryId theoryId = THEORY_FIRST; theoryId < THEORY_LAST; ++theoryId) {
    Theory* theory = d_theoryTable[theoryId];
    if(theory && d_logicInfo.isTheoryEnabled(theoryId)) {
      for(context::CDList<Assertion>::const_iterator it = theory->facts_begin(),
            it_end = theory->facts_end();
          it != it_end;
          ++it) {
        Node assertion = (*it).assertion;
        Node val = getModel()->getValue(assertion);
        if(val != d_true) {
          stringstream ss;
          ss << theoryId << " has an asserted fact that the model doesn't satisfy." << endl
             << "The fact: " << assertion << endl
             << "Model value: " << val << endl;
          InternalError(ss.str());
        }
      }
    }
  }
}

std::pair<bool, Node> TheoryEngine::entailmentCheck(theory::TheoryOfMode mode, TNode lit, const EntailmentCheckParameters* params, EntailmentCheckSideEffects* seffects) {
  TNode atom = (lit.getKind() == kind::NOT) ? lit[0] : lit;
  theory::TheoryId tid = theory::Theory::theoryOf(mode, atom);
  theory::Theory* th = theoryOf(tid);

  Assert(th != NULL);
  Assert(params == NULL || tid == params->getTheoryId());
  Assert(seffects == NULL || tid == seffects->getTheoryId());

  return th->entailmentCheck(lit, params, seffects);
}

void TheoryEngine::spendResource(unsigned ammount) {
  d_resourceManager->spendResource(ammount);
}

void TheoryEngine::enableTheoryAlternative(const std::string& name){
  Debug("TheoryEngine::enableTheoryAlternative")
      << "TheoryEngine::enableTheoryAlternative(" << name << ")" << std::endl;

  d_theoryAlternatives.insert(name);
}

bool TheoryEngine::useTheoryAlternative(const std::string& name) {
  return d_theoryAlternatives.find(name) != d_theoryAlternatives.end();
}


TheoryEngine::Statistics::Statistics(theory::TheoryId theory):
    conflicts(mkName("theory<", theory, ">::conflicts"), 0),
    propagations(mkName("theory<", theory, ">::propagations"), 0),
    lemmas(mkName("theory<", theory, ">::lemmas"), 0),
    requirePhase(mkName("theory<", theory, ">::requirePhase"), 0),
    flipDecision(mkName("theory<", theory, ">::flipDecision"), 0),
    restartDemands(mkName("theory<", theory, ">::restartDemands"), 0)
{
  smtStatisticsRegistry()->registerStat(&conflicts);
  smtStatisticsRegistry()->registerStat(&propagations);
  smtStatisticsRegistry()->registerStat(&lemmas);
  smtStatisticsRegistry()->registerStat(&requirePhase);
  smtStatisticsRegistry()->registerStat(&flipDecision);
  smtStatisticsRegistry()->registerStat(&restartDemands);
}

TheoryEngine::Statistics::~Statistics() {
  smtStatisticsRegistry()->unregisterStat(&conflicts);
  smtStatisticsRegistry()->unregisterStat(&propagations);
  smtStatisticsRegistry()->unregisterStat(&lemmas);
  smtStatisticsRegistry()->unregisterStat(&requirePhase);
  smtStatisticsRegistry()->unregisterStat(&flipDecision);
  smtStatisticsRegistry()->unregisterStat(&restartDemands);
}

}/* CVC4 namespace */<|MERGE_RESOLUTION|>--- conflicted
+++ resolved
@@ -528,11 +528,6 @@
           d_theoryTable[THEORY_SEP]->check(Theory::EFFORT_LAST_CALL);
         }
       }
-<<<<<<< HEAD
-      Trace("theory::assertions-model") << endl;
-      if (Trace.isOn("theory::assertions-model")) {
-        printAssertions("theory::assertions-model");
-=======
       if( ! d_inConflict && ! needCheck() ){
         if(d_logicInfo.isQuantified()) {
           // quantifiers engine must pass effort last call check
@@ -546,7 +541,6 @@
         if (Trace.isOn("theory::assertions-model")) {
           printAssertions("theory::assertions-model");
         }
->>>>>>> a58abbe7
       }
     }
 
@@ -616,14 +610,10 @@
 
     // We need to split on it
     Debug("combineTheories") << "TheoryEngine::combineTheories(): requesting a split " << endl;
-<<<<<<< HEAD
-    lemma(equality.orNode(equality.notNode()), RULE_INVALID, false, false, false, carePair.theory, carePair.theory);
-=======
 
     LemmaProofRecipe* proofRecipe = NULL;
     lemma(equality.orNode(equality.notNode()), RULE_INVALID, false, false, false, carePair.theory, proofRecipe);
 
->>>>>>> a58abbe7
     // This code is supposed to force preference to follow what the theory models already have
     // but it doesn't seem to make a big difference - need to explore more -Clark
     // if (true) {
@@ -1413,11 +1403,7 @@
   return conjunction;
 }
 
-<<<<<<< HEAD
-NodeTheoryPair TheoryEngine::getExplanationAndExplainer(TNode node) {
-=======
 Node TheoryEngine::getExplanationAndRecipe(TNode node, LemmaProofRecipe* proofRecipe) {
->>>>>>> a58abbe7
   Debug("theory::explain") << "TheoryEngine::getExplanation(" << node << "): current propagation index = " << d_propagationMapTimestamp << endl;
 
   bool polarity = node.getKind() != kind::NOT;
@@ -1431,9 +1417,6 @@
 
     Node explanation = theoryOf(atom)->explain(node);
     Debug("theory::explain") << "TheoryEngine::getExplanation(" << node << ") => " << explanation << endl;
-<<<<<<< HEAD
-    return NodeTheoryPair(explanation, theoryOf(atom)->getId());
-=======
     PROOF({
         if(proofRecipe) {
           Node emptyNode;
@@ -1475,7 +1458,6 @@
       });
 
     return explanation;
->>>>>>> a58abbe7
   }
 
   Debug("theory::explain") << "TheoryEngine::getExplanation: sharing IS enabled" << std::endl;
@@ -1485,12 +1467,9 @@
   Assert(d_propagationMap.find(toExplain) != d_propagationMap.end());
 
   NodeTheoryPair nodeExplainerPair = d_propagationMap[toExplain];
-<<<<<<< HEAD
-=======
   Debug("theory::explain") << "TheoryEngine::getExplanation: explainer for node "
                            << nodeExplainerPair.node
                            << " is theory: " << nodeExplainerPair.theory << std::endl;
->>>>>>> a58abbe7
   TheoryId explainer = nodeExplainerPair.theory;
 
   // Create the workplace for explanations
@@ -1510,11 +1489,7 @@
 
   Debug("theory::explain") << "TheoryEngine::getExplanation(" << node << ") => " << explanation << endl;
 
-  return NodeTheoryPair(explanation, explainer);
-}
-
-Node TheoryEngine::getExplanation(TNode node) {
-  return getExplanationAndExplainer(node).node;
+  return explanation;
 }
 
 Node TheoryEngine::getExplanation(TNode node) {
@@ -1622,11 +1597,7 @@
                                         bool removable,
                                         bool preprocess,
                                         theory::TheoryId atomsTo,
-<<<<<<< HEAD
-                                        theory::TheoryId ownerTheory) {
-=======
                                         LemmaProofRecipe* proofRecipe) {
->>>>>>> a58abbe7
   // For resource-limiting (also does a time check).
   // spendResource();
 
@@ -1676,17 +1647,10 @@
   }
 
   // assert to prop engine
-<<<<<<< HEAD
-  d_propEngine->assertLemma(additionalLemmas[0], negated, removable, rule, ownerTheory, node);
-  for (unsigned i = 1; i < additionalLemmas.size(); ++ i) {
-    additionalLemmas[i] = theory::Rewriter::rewrite(additionalLemmas[i]);
-    d_propEngine->assertLemma(additionalLemmas[i], false, removable, rule, ownerTheory, node);
-=======
   d_propEngine->assertLemma(additionalLemmas[0], negated, removable, rule, proofRecipe, node);
   for (unsigned i = 1; i < additionalLemmas.size(); ++ i) {
     additionalLemmas[i] = theory::Rewriter::rewrite(additionalLemmas[i]);
     d_propEngine->assertLemma(additionalLemmas[i], false, removable, rule, proofRecipe, node);
->>>>>>> a58abbe7
   }
 
   // WARNING: Below this point don't assume additionalLemmas[0] to be not negated.
@@ -1748,13 +1712,6 @@
     Node fullConflict = mkExplanation(explanationVector);
     Debug("theory::conflict") << "TheoryEngine::conflict(" << conflict << ", " << theoryId << "): full = " << fullConflict << endl;
     Assert(properConflict(fullConflict));
-<<<<<<< HEAD
-    lemma(fullConflict, RULE_CONFLICT, true, true, false, THEORY_LAST, theoryId);
-  } else {
-    // When only one theory, the conflict should need no processing
-    Assert(properConflict(conflict));
-    lemma(conflict, RULE_CONFLICT, true, true, false, THEORY_LAST, theoryId);
-=======
     lemma(fullConflict, RULE_CONFLICT, true, true, false, THEORY_LAST, proofRecipe);
 
   } else {
@@ -1784,7 +1741,6 @@
       });
 
     lemma(conflict, RULE_CONFLICT, true, true, false, THEORY_LAST, proofRecipe);
->>>>>>> a58abbe7
   }
 
   PROOF({
